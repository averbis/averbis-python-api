#
# Copyright (c) 2021 Averbis GmbH.
#
# This file is part of Averbis Python API.
# See https://www.averbis.com for further info.
#
# Licensed under the Apache License, Version 2.0 (the "License");
# you may not use this file except in compliance with the License.
# You may obtain a copy of the License at
#
#     http://www.apache.org/licenses/LICENSE-2.0
#
# Unless required by applicable law or agreed to in writing, software
# distributed under the License is distributed on an "AS IS" BASIS,
# WITHOUT WARRANTIES OR CONDITIONS OF ANY KIND, either express or implied.
# See the License for the specific language governing permissions and
# limitations under the License.
#
#
from pathlib import Path

from cassis import Cas, TypeSystem

from averbis import DocumentCollection
from averbis.core._rest_client import OperationNotSupported, TextanalysisMode
from tests.fixtures import *
from tests.utils import *
from averbis import Client
import io
import json


@pytest.fixture()
def document_collection(client) -> DocumentCollection:
    project = client.get_project(PROJECT_NAME)
    return DocumentCollection(project, "test-collection")


def test_import_plain_text(document_collection, requests_mock):
    requests_mock.post(
        f"{API_BASE}/importer/projects/{PROJECT_NAME}/documentCollections/test-collection/documents",
        json={
            "payload": {
                "original_document_name": "text1.txt",
                "document_name": "text1.txt",
            },
            "errorMessages": [],
        },
    )
    file_path = os.path.join(TEST_DIRECTORY, "resources/texts/text1.txt")
    with open(file_path, "r", encoding="UTF-8") as input_io:
        # Please note that we do not set mime_type = plain/text here, but it is automatically inferred
        result = document_collection.import_documents(input_io)

    assert result[0]["document_name"] == "text1.txt"


def test_import_plain_text_with_textanalysis_mode(client_version_8, requests_mock):
    project = client_version_8.get_project(PROJECT_NAME)
    document_collection = DocumentCollection(project, "test-collection")
    requests_mock.post(
        f"{API_BASE}/importer/projects/{PROJECT_NAME}/documentCollections/test-collection/documents",
        json={
            "payload": {
                "original_document_name": "text1.txt",
                "document_name": "text1.txt",
            },
            "errorMessages": [],
        },
    )
    file_path = os.path.join(TEST_DIRECTORY, "resources/texts/text1.txt")
    with open(file_path, "r", encoding="UTF-8") as input_io:
        result = document_collection.import_documents(
            input_io, textanalysis_mode=TextanalysisMode.DO_NOTHING
        )

    assert result[0]["document_name"] == "text1.txt"


def test_import_plain_text_with_textanalysis_mode_not_supported(document_collection):
    with pytest.raises(OperationNotSupported):
        file_path = os.path.join(TEST_DIRECTORY, "resources/texts/text1.txt")
        with open(file_path, "r", encoding="UTF-8") as input_io:
            document_collection.import_documents(
                input_io, textanalysis_mode=TextanalysisMode.DO_NOTHING
            )


def test_import_json(document_collection, requests_mock):
    requests_mock.post(
        f"{API_BASE}/importer/projects/{PROJECT_NAME}/documentCollections/test-collection/documents",
        json={
            "payload": {
                "original_document_name": "text1.json",
                "document_name": "text1.json",
            },
            "errorMessages": [],
        },
    )
    file_path = os.path.join(TEST_DIRECTORY, "resources/json/metadata-example.json")
    with open(file_path, "rb") as input_io:
        result = document_collection.import_documents(input_io)

    assert result[0]["document_name"] == "text1.json"


def test_import_multi_document_json(document_collection, requests_mock):
    requests_mock.post(
        f"{API_BASE}/importer/projects/{PROJECT_NAME}/documentCollections/test-collection/documents",
        json={
            "payload": [
                {
                    "original_document_name": "json_1",
                    "document_name": "json_1",
                    "process_name": None,
                    "document_source_name": "test-collection",
                },
                {
                    "original_document_name": "json_2",
                    "document_name": "json_2",
                    "process_name": None,
                    "document_source_name": "test-collection",
                },
            ],
            "errorMessages": [],
        },
    )
    file_path = os.path.join(TEST_DIRECTORY, "resources/json/multi-doc-example.json")
    with open(file_path, "rb") as input_io:
        result = document_collection.import_documents(input_io)

    assert result[0]["document_name"] == "json_1"
    assert result[1]["document_name"] == "json_2"


def test_import_cas(document_collection, requests_mock):
    requests_mock.post(
        f"{API_BASE}/importer/projects/{PROJECT_NAME}/documentCollections/test-collection/documents",
        json={
            "payload": {
                "original_document_name": "text1.xmi",
                "document_name": "text1.xmi",
            },
            "errorMessages": [],
        },
    )

    cas = Cas(typesystem=TypeSystem())

    result = document_collection.import_documents(cas, filename="text1.xmi")

    assert result[0]["document_name"] == "text1.xmi"


def test_import_solr_xml(document_collection, requests_mock):
    requests_mock.post(
        f"{API_BASE}/importer/projects/{PROJECT_NAME}/documentCollections/test-collection/documents",
        json={
            "payload": [
                {
                    "original_document_name": "disease_solr-1.xml",
                    "document_name": "disease_solr-1.xml",
                },
                {
                    "original_document_name": "disease_solr-2.xml",
                    "document_name": "disease_solr-2.xml",
                },
            ],
            "errorMessages": [],
        },
    )
    file_path_xml = Path(TEST_DIRECTORY, "resources/xml/disease_solr.xml")

    # Please note that it only works for solr-xml, if we explicitly set the mime-type
    result = document_collection.import_documents(
        file_path_xml, mime_type="application/vnd.averbis.solr+xml"
    )

    assert result[0]["document_name"] == "disease_solr-1.xml"
    assert result[1]["document_name"] == "disease_solr-2.xml"

    # Otherwise, we get a ValueError
    with pytest.raises(ValueError):
        document_collection.import_documents(file_path_xml)


def test_create_and_run_process(document_collection, requests_mock):
    pipeline_name = "test-pipeline"
    process_name = "test-process"
    state = "IDLE"
    number_of_documents = 12

    requests_mock.post(
        f"{API_EXPERIMENTAL}/textanalysis/projects/{PROJECT_NAME}/processes",
        headers={"Content-Type": "application/json"},
        json={"payload": None, "errorMessages": []},
    )

    requests_mock.get(
        f"{API_EXPERIMENTAL}/textanalysis/projects/{PROJECT_NAME}/"
        f"documentSources/{document_collection.name}/processes/{process_name}",
        headers={"Content-Type": "application/json"},
        json={
            "payload": {
                "processName": process_name,
                "pipelineName": pipeline_name,
                "documentSourceName": document_collection.name,
                "state": state,
                "processedDocuments": number_of_documents,
            },
            "errorMessages": [],
        },
    )

    actual_process = document_collection.create_and_run_process(
        process_name=process_name, pipeline=pipeline_name
    )

    expected_process = Process(
        document_collection.project,
        process_name,
        document_collection.name,
        pipeline_name,
    )
    assert_process_equal(expected_process, actual_process)


def test_create_process(document_collection, requests_mock):
    process_name = "test-process"
    state = "IDLE"
    number_of_documents = 12

    requests_mock.get(
        f"{API_BASE}/buildInfo",
        headers={"Content-Type": "application/json"},
        json={
            "payload": {
                "specVersion": "7.5.0",
                "buildNumber": "branch: main f2731e315ee137cf94c48e5f2fa431777fe49cef",
                "platformVersion": "8.20.0",
            },
            "errorMessages": [],
        },
    )

    requests_mock.post(
        f"{API_EXPERIMENTAL}/textanalysis/projects/{PROJECT_NAME}/processes",
        headers={"Content-Type": "application/json"},
        json={"payload": None, "errorMessages": []},
    )

    requests_mock.get(
        f"{API_EXPERIMENTAL}/textanalysis/projects/{PROJECT_NAME}/"
        f"documentSources/{document_collection.name}/processes/{process_name}",
        headers={"Content-Type": "application/json"},
        json={
            "payload": {
                "processName": process_name,
                "documentSourceName": document_collection.name,
                "state": state,
                "processedDocuments": number_of_documents,
            },
            "errorMessages": [],
        },
    )

    actual_process = document_collection.create_process(
        process_name=process_name, is_manual_annotation=True
    )

    expected_process = Process(
        document_collection.project, process_name, document_collection.name
    )
    assert_process_equal(expected_process, actual_process)


def test_create_searchable_process(client_version_8, requests_mock):
    project = client_version_8.get_project(PROJECT_NAME)
    document_collection = DocumentCollection(project, "test-collection")

    process_name = "test-process"
    state = "IDLE"
    number_of_documents = 12

    requests_mock.post(
        f"{API_EXPERIMENTAL}/textanalysis/projects/{PROJECT_NAME}/processes",
        headers={"Content-Type": "application/json"},
        json={"payload": None, "errorMessages": []},
    )

    requests_mock.get(
        f"{API_EXPERIMENTAL}/textanalysis/projects/{PROJECT_NAME}/"
        f"documentSources/{document_collection.name}/processes/{process_name}",
        headers={"Content-Type": "application/json"},
        json={
            "payload": {
                "processName": process_name,
                "documentSourceName": document_collection.name,
                "state": state,
                "processedDocuments": number_of_documents,
            },
            "errorMessages": [],
        },
    )

    actual_process = document_collection.create_process(
        process_name=process_name, send_to_search=True
    )

    expected_process = Process(
        document_collection.project, process_name, document_collection.name
    )
    assert_process_equal(expected_process, actual_process)


def test_list_processes(client_version_6, requests_mock):
    project = client_version_6.get_project(PROJECT_NAME)
    document_collection = DocumentCollection(project, "my_collection")
    pipeline_name = "my_pipeline_name"
    state = "IDLE"

    all_processes_payload = [
        {"processName": "process1", "documentSourceName": "my_collection"},
        {"processName": "process2", "documentSourceName": "document_source_2"},
        {"processName": "process3", "documentSourceName": "document_source_3"},
    ]

    expected_processes = []
    for i, item in enumerate(all_processes_payload):
        process_name = item["processName"]
        document_source_name = item["documentSourceName"]
        p = Process(
            project=project,
            name=process_name,
            document_source_name=document_source_name,
            pipeline_name=pipeline_name,
        )
        expected_processes.append(p)

    requests_mock.get(
        f"{API_EXPERIMENTAL}/textanalysis/projects/{PROJECT_NAME}/processes",
        headers={"Content-Type": "application/json"},
        json={"payload": all_processes_payload, "errorMessages": []},
    )

    for i, item in enumerate(all_processes_payload):
        process_name = item["processName"]
        document_source_name = item["documentSourceName"]
        payload = {
            "processName": process_name,
            "pipelineName": pipeline_name,
            "documentSourceName": document_source_name,
            "state": state,
            "processedDocuments": i,
        }
        requests_mock.get(
            f"{API_EXPERIMENTAL}/textanalysis/projects/{PROJECT_NAME}/"
            f"documentSources/{document_source_name}/processes/{process_name}",
            headers={"Content-Type": "application/json"},
            json={"payload": payload, "errorMessages": []},
        )

    actual_processes = document_collection.list_processes()
    assert len(actual_processes) == 1

    assert actual_processes[0].name == "process1"
    assert actual_processes[0].project.name == PROJECT_NAME
    assert actual_processes[0].pipeline_name == "my_pipeline_name"
    assert actual_processes[0].document_source_name == "my_collection"


def test_get_process(client_version_6, requests_mock):
    project = client_version_6.get_project(PROJECT_NAME)
    process_name = "my_process"
    document_source_name = "my_document_source"
    pipeline_name = "my_pipeline_name"

    expected_process = Process(
        project, process_name, document_source_name, pipeline_name
    )

    payload = {
        "processName": process_name,
        "pipelineName": pipeline_name,
        "documentSourceName": document_source_name,
        "state": "IDLE",
        "processedDocuments": 12,
    }

    requests_mock.get(
        f"{API_EXPERIMENTAL}/textanalysis/projects/{PROJECT_NAME}/"
        f"documentSources/{document_source_name}/processes/{process_name}",
        headers={"Content-Type": "application/json"},
        json={"payload": payload, "errorMessages": []},
    )
    actual = project.get_document_collection(document_source_name).get_process(
        process_name
    )
    assert_process_equal(expected_process, actual)


def test_delete_document(document_collection, requests_mock):
    document_name = "test.txt"

    requests_mock.get(
        f"{API_BASE}/buildInfo",
        headers={"Content-Type": "application/json"},
        json={
            "payload": {
                "specVersion": "7.5.0",
                "buildNumber": "branch: main f2731e315ee137cf94c48e5f2fa431777fe49cef",
                "platformVersion": "8.20.0",
            },
            "errorMessages": [],
        },
    )

    requests_mock.delete(
        f"{API_BASE}/projects/{PROJECT_NAME}/"
        f"documentCollections/{document_collection.name}/documents/{document_name}",
        headers={"Content-Type": "application/json"},
        json={"payload": None, "errorMessages": []},
    )

    actual_results = document_collection.delete_document(document_name)

    assert actual_results is None


def test_export_json_document_stream(requests_mock):
    # Ensure platform version is high enough for streaming API
    requests_mock.get(
        f"{API_BASE}/buildInfo",
        headers={"Content-Type": "application/json"},
        json={
            "payload": {
                "specVersion": "8.0.0",
                "buildNumber": "",
                "platformVersion": "9.3.0",
            },
            "errorMessages": [],
        },
    )

    client = Client(URL_BASE_ID, api_token=TEST_API_TOKEN)
    project = client.get_project(PROJECT_NAME)
    collection = DocumentCollection(project, "test-collection")

    # Prepare a JSON payload that contains a nested payload.documents array
    docs = [
        {"documentName": "doc1.json", "content": "one"},
        {"documentName": "doc2.json", "content": "two"},
    ]
    payload = {"payload": {"documents": docs}, "errorMessages": []}
    raw_bytes = bytes(str(payload).replace("'", '"'), "utf-8")

    class DummyResp:
        def __init__(self, raw):
            # requests.Response.raw is a file-like object; ijson reads from .raw
            self.raw = io.BytesIO(raw)

        def raise_for_status(self):
            return None

        def close(self):
            try:
                self.raw.close()
            except Exception:
                pass

        def __enter__(self):
            return self

        def __exit__(self, exc_type, exc, tb):
            self.close()
            return False

    # Monkeypatch the client's _export_document_stream to return our dummy response
    captured_export_args = []

    def fake_export_stream(project_name, collection_name, document_names):
        captured_export_args.append((project_name, collection_name, document_names))
        return DummyResp(raw_bytes)

    client._export_document_stream = fake_export_stream

    # Collect documents from the generator
    collected = list(collection.export_json_document_stream())
    assert len(collected) == 2
    assert collected[0]["documentName"] == "doc1.json"
    assert collected[1]["documentName"] == "doc2.json"
    # verify correct project and collection names were passed
    assert len(captured_export_args) == 1
    assert captured_export_args[0][0] == PROJECT_NAME
    assert captured_export_args[0][1] == collection.name


def test_import_json_document_stream(requests_mock):
    # Ensure platform version is high enough for streaming API
    requests_mock.get(
        f"{API_BASE}/buildInfo",
        headers={"Content-Type": "application/json"},
        json={
            "payload": {
                "specVersion": "8.0.0",
                "buildNumber": "",
                "platformVersion": "9.3.0",
            },
            "errorMessages": [],
        },
    )

    client = Client(URL_BASE_ID, api_token=TEST_API_TOKEN)
    project = client.get_project(PROJECT_NAME)
    collection = DocumentCollection(project, "test-collection")

    # Generator producing two simple document dicts
    def document_generator():
        yield {"documentName": "doc-a.json", "content": "a"}
        yield {"documentName": "doc-b.json", "content": "b"}

    captured = []
    captured_import_args = []

    class DummyRespCM:
        def __init__(self, payload):
            self._payload = payload

        def raise_for_status(self):
            return None

        def json(self):
            return self._payload

        def close(self):
            return None

    # Fake import stream should iterate over the provided generator and capture items
    def fake_import_stream(project_name, collection_name, document_gen):
        # document_gen is a generator yielding dicts
        captured_import_args.append((project_name, collection_name))
        for d in document_gen:
            captured.append(d)
        # return a dummy response object whose json() returns the server payload
<<<<<<< HEAD
        return DummyRespCM({"payload": [
            {"documentName": "doc-a.json"},
            {"documentName": "doc-b.json"},
        ], "errorMessages": []})
=======
        return DummyRespCM(
            {
                "payload": [
                    {"documentName": "doc-a.json"},
                    {"documentName": "doc-b.json"},
                ],
                "errorMessages": [],
            }
        )
>>>>>>> e001da57

    client._import_document_stream = fake_import_stream

    resp_payload = collection.import_json_document_stream(document_generator())
    # The fake import returns the JSON payload
    assert isinstance(resp_payload, dict)
    assert resp_payload["payload"][0]["documentName"] == "doc-a.json"
    assert resp_payload["payload"][1]["documentName"] == "doc-b.json"
    # verify correct project and collection names were passed
    assert len(captured_import_args) == 1
    assert captured_import_args[0][0] == PROJECT_NAME
    assert captured_import_args[0][1] == collection.name


def test_export_document_stream_closes_on_exhaustion(requests_mock):
    # Setup platform version
    requests_mock.get(
        f"{API_BASE}/buildInfo",
        headers={"Content-Type": "application/json"},
        json={
            "payload": {
                "specVersion": "8.0.0",
                "buildNumber": "",
                "platformVersion": "9.3.0",
            },
            "errorMessages": [],
        },
    )

    client = Client(URL_BASE_ID, api_token=TEST_API_TOKEN)
    project = client.get_project(PROJECT_NAME)
    collection = DocumentCollection(project, "test-collection")

    docs = [{"documentName": "a"}, {"documentName": "b"}]
<<<<<<< HEAD
    raw_bytes = bytes(json.dumps({"payload": {"documents": docs}, "errorMessages": []}), "utf-8")
=======
    raw_bytes = bytes(
        json.dumps({"payload": {"documents": docs}, "errorMessages": []}), "utf-8"
    )
>>>>>>> e001da57

    class DummyResp:
        def __init__(self, raw):
            self.raw = io.BytesIO(raw)
            self.closed = False

        def raise_for_status(self):
            return None

        def close(self):
            self.closed = True

    def fake_export_stream(project_name, collection_name, document_names):
        return DummyResp(raw_bytes)

    client._export_document_stream = fake_export_stream

    gen = collection.export_json_document_stream()
    collected = list(gen)
    assert collected == docs
    # generator should have closed the underlying response
    assert gen._resp is None


def test_export_document_stream_closes_on_context_exit(requests_mock):
    # Setup platform version
    requests_mock.get(
        f"{API_BASE}/buildInfo",
        headers={"Content-Type": "application/json"},
        json={
            "payload": {
                "specVersion": "8.0.0",
                "buildNumber": "",
                "platformVersion": "9.3.0",
            },
            "errorMessages": [],
        },
    )

    client = Client(URL_BASE_ID, api_token=TEST_API_TOKEN)
    project = client.get_project(PROJECT_NAME)
    collection = DocumentCollection(project, "test-collection")

    docs = [{"documentName": "x"}, {"documentName": "y"}]
<<<<<<< HEAD
    raw_bytes = bytes(json.dumps({"payload": {"documents": docs}, "errorMessages": []}), "utf-8")
=======
    raw_bytes = bytes(
        json.dumps({"payload": {"documents": docs}, "errorMessages": []}), "utf-8"
    )
>>>>>>> e001da57

    class DummyResp:
        def __init__(self, raw):
            self.raw = io.BytesIO(raw)
            self.closed = False

        def raise_for_status(self):
            return None

        def close(self):
            self.closed = True

    def fake_export_stream(project_name, collection_name, document_names):
        return DummyResp(raw_bytes)

    client._export_document_stream = fake_export_stream

    with collection.export_json_document_stream() as gen:
        # read just one item then exit
        first = next(gen)
        assert first == docs[0]

    # after context exit the generator should be closed
    assert gen._resp is None


def test_export_stream_pipe_to_import_consumes_and_closes(requests_mock):
    # Setup platform version
    requests_mock.get(
        f"{API_BASE}/buildInfo",
        headers={"Content-Type": "application/json"},
        json={
            "payload": {
                "specVersion": "8.0.0",
                "buildNumber": "",
                "platformVersion": "9.3.0",
            },
            "errorMessages": [],
        },
    )

    source_client = Client(URL_BASE_ID, api_token=TEST_API_TOKEN)
    source_project = source_client.get_project(PROJECT_NAME)
    source_collection = DocumentCollection(source_project, "src")

    target_client = Client(URL_BASE_ID, api_token=TEST_API_TOKEN)
    target_project = target_client.get_project(PROJECT_NAME)
    target_collection = DocumentCollection(target_project, "tgt")

    docs = [{"documentName": "1"}, {"documentName": "2"}]
<<<<<<< HEAD
    raw_bytes = bytes(json.dumps({"payload": {"documents": docs}, "errorMessages": []}), "utf-8")
=======
    raw_bytes = bytes(
        json.dumps({"payload": {"documents": docs}, "errorMessages": []}), "utf-8"
    )
>>>>>>> e001da57

    class DummyRespSrc:
        def __init__(self, raw):
            self.raw = io.BytesIO(raw)
            self.closed = False

        def raise_for_status(self):
            return None

        def close(self):
            self.closed = True

    class DummyRespTgt:
        def __init__(self, payload):
            self._payload = payload

        def raise_for_status(self):
            return None

        def json(self):
            return self._payload

        def close(self):
            return None

    received = []

    def fake_export_stream(project_name, collection_name, document_names):
        return DummyRespSrc(raw_bytes)

    def fake_import_stream(project_name, collection_name, document_gen):
        for d in document_gen:
            received.append(d)
        return DummyRespTgt({"payload": received, "errorMessages": []})

    source_client._export_document_stream = fake_export_stream
    target_client._import_document_stream = fake_import_stream

    # Use pipe operator implemented on ExportDocumentStream
<<<<<<< HEAD
    result = source_collection.export_json_document_stream() | target_collection.import_json_document_stream
=======
    result = (
        source_collection.export_json_document_stream()
        | target_collection.import_json_document_stream
    )
>>>>>>> e001da57
    assert isinstance(result, dict)
    assert result["payload"] == docs
    # exported stream should have been consumed and closed
    # we can't directly access the underlying response here, but ensure received list matches
    assert received == docs<|MERGE_RESOLUTION|>--- conflicted
+++ resolved
@@ -542,12 +542,6 @@
         for d in document_gen:
             captured.append(d)
         # return a dummy response object whose json() returns the server payload
-<<<<<<< HEAD
-        return DummyRespCM({"payload": [
-            {"documentName": "doc-a.json"},
-            {"documentName": "doc-b.json"},
-        ], "errorMessages": []})
-=======
         return DummyRespCM(
             {
                 "payload": [
@@ -557,7 +551,6 @@
                 "errorMessages": [],
             }
         )
->>>>>>> e001da57
 
     client._import_document_stream = fake_import_stream
 
@@ -592,13 +585,9 @@
     collection = DocumentCollection(project, "test-collection")
 
     docs = [{"documentName": "a"}, {"documentName": "b"}]
-<<<<<<< HEAD
-    raw_bytes = bytes(json.dumps({"payload": {"documents": docs}, "errorMessages": []}), "utf-8")
-=======
     raw_bytes = bytes(
         json.dumps({"payload": {"documents": docs}, "errorMessages": []}), "utf-8"
     )
->>>>>>> e001da57
 
     class DummyResp:
         def __init__(self, raw):
@@ -643,13 +632,9 @@
     collection = DocumentCollection(project, "test-collection")
 
     docs = [{"documentName": "x"}, {"documentName": "y"}]
-<<<<<<< HEAD
-    raw_bytes = bytes(json.dumps({"payload": {"documents": docs}, "errorMessages": []}), "utf-8")
-=======
     raw_bytes = bytes(
         json.dumps({"payload": {"documents": docs}, "errorMessages": []}), "utf-8"
     )
->>>>>>> e001da57
 
     class DummyResp:
         def __init__(self, raw):
@@ -700,13 +685,9 @@
     target_collection = DocumentCollection(target_project, "tgt")
 
     docs = [{"documentName": "1"}, {"documentName": "2"}]
-<<<<<<< HEAD
-    raw_bytes = bytes(json.dumps({"payload": {"documents": docs}, "errorMessages": []}), "utf-8")
-=======
     raw_bytes = bytes(
         json.dumps({"payload": {"documents": docs}, "errorMessages": []}), "utf-8"
     )
->>>>>>> e001da57
 
     class DummyRespSrc:
         def __init__(self, raw):
@@ -746,14 +727,10 @@
     target_client._import_document_stream = fake_import_stream
 
     # Use pipe operator implemented on ExportDocumentStream
-<<<<<<< HEAD
-    result = source_collection.export_json_document_stream() | target_collection.import_json_document_stream
-=======
     result = (
         source_collection.export_json_document_stream()
         | target_collection.import_json_document_stream
     )
->>>>>>> e001da57
     assert isinstance(result, dict)
     assert result["payload"] == docs
     # exported stream should have been consumed and closed
