--- conflicted
+++ resolved
@@ -48,7 +48,7 @@
 
     assert result[0]["document_name"] == "text1.txt"
 
-<<<<<<< HEAD
+
 def test_import_plain_text_with_textanalysis_mode(client_version_8, requests_mock):
     project = client_version_8.get_project(PROJECT_NAME)
     document_collection = DocumentCollection(project, "test-collection")
@@ -64,6 +64,7 @@
         result = document_collection.import_documents(input_io, textanalysis_mode=TextanalysisMode.DO_NOTHING)
 
     assert result[0]["document_name"] == "text1.txt"
+
 
 def test_import_plain_text_with_textanalysis_mode_not_supported(document_collection):
     with pytest.raises(OperationNotSupported):
@@ -71,8 +72,6 @@
         with open(file_path, "r", encoding="UTF-8") as input_io:
             document_collection.import_documents(input_io, textanalysis_mode=TextanalysisMode.DO_NOTHING)
 
-=======
->>>>>>> ac9f52db
 
 def test_import_json(document_collection, requests_mock):
     requests_mock.post(
