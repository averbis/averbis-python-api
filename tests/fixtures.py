--- conflicted
+++ resolved
@@ -88,16 +88,13 @@
         json={"payload": {"specVersion": "6.11.0", "buildNumber": ""}, "errorMessages": []}
     )
 
-
 @pytest.fixture()
-def requests_mock_platform6_48_0(requests_mock):
+def requests_mock_platform_6_48(requests_mock):
     requests_mock.get(
         f"{URL_BASE_ID + '/rest/v1'}/buildInfo",
         headers={"Content-Type": "application/json"},
-        json={"payload": {"specVersion": "6.17.0", "buildNumber": "", "platformVersion": "6.48.0"},
-              "errorMessages": []}
+        json={"payload": {"specVersion": "6.17.0", "buildNumber": "", "platformVersion": "6.48.0"}, "errorMessages": []},
     )
-
 
 @pytest.fixture()
 def requests_mock_platform_6_50(requests_mock):
@@ -145,13 +142,14 @@
     return Client(URL_BASE_ID, api_token=TEST_API_TOKEN)
 
 
-<<<<<<< HEAD
-# Tests that require a platform version 6.49.1
+# Test that should work with product version 6.17 and platform version 6.48
 @pytest.fixture()
-def client_version_6_17_0_platform_6_48_0(requests_mock_platform6_48_0):
-=======
-# Test that shoould work with product version 6.17 and platform version 6.50
+def client_version_6_17_0_platform_6_48_0(requests_mock_platform_6_48):
+    return Client(URL_BASE_ID, api_token=TEST_API_TOKEN)
+
+# Test that should work with product version 6.17 and platform version 6.50
 @pytest.fixture()
 def client_version_6_17_platform_6_50(requests_mock_platform_6_50):
->>>>>>> e0b2a07a
-    return Client(URL_BASE_ID, api_token=TEST_API_TOKEN)+    return Client(URL_BASE_ID, api_token=TEST_API_TOKEN)
+
+
