#
# Copyright (c) 2024 Averbis GmbH.
#
# This file is part of Averbis Python API.
# See https://www.averbis.com for further info.
#
# Licensed under the Apache License, Version 2.0 (the "License");
# you may not use this file except in compliance with the License.
# You may obtain a copy of the License at
#
#     http://www.apache.org/licenses/LICENSE-2.0
#
# Unless required by applicable law or agreed to in writing, software
# distributed under the License is distributed on an "AS IS" BASIS,
# WITHOUT WARRANTIES OR CONDITIONS OF ANY KIND, either express or implied.
# See the License for the specific language governing permissions and
# limitations under the License.
#
#
from __future__ import annotations

import ijson  # type: ignore
import copy
from enum import Enum, auto
from urllib.parse import quote

import re
from cassis import (
    Cas,
    TypeSystem,
    load_cas_from_xmi,
    load_typesystem,
    merge_typesystems,
)  # type: ignore
import json
import logging
import zipfile
import os
from concurrent.futures.thread import ThreadPoolExecutor
from functools import wraps
from io import BytesIO, IOBase, BufferedReader
from json import JSONDecodeError

from time import sleep, time
from typing import (
    Generator,
    List,
    Union,
    IO,
    Iterable,
    Dict,
    Iterator,
    Optional,
    Any,
    Tuple,
    Callable,
)
from pathlib import Path
import requests
import mimetypes
import weakref

from requests import RequestException

ENCODING_UTF_8 = "utf-8"

HEADER_ACCEPT = "Accept"
HEADER_CONTENT_TYPE = "Content-Type"

MEDIA_TYPE_ANY = "*/*"
MEDIA_TYPE_APPLICATION_JSON = "application/json"
MEDIA_TYPE_APPLICATION_XML = "application/xml"
MEDIA_TYPE_APPLICATION_ZIP = "application/zip"
MEDIA_TYPE_APPLICATION_SOLR_XML = "application/vnd.averbis.solr+xml"
MEDIA_TYPE_TEXT_PLAIN = "text/plain"
MEDIA_TYPE_TEXT_PLAIN_UTF8 = "text/plain; charset=utf-8"
MEDIA_TYPE_OCTET_STREAM = "application/octet-stream"
MEDIA_TYPE_PDF = "application/pdf"
MEDIA_TYPE_FHIR_JSON = "application/fhir+json"

# uima cas formats
MEDIA_TYPE_APPLICATION_XMI = "application/vnd.uima.cas+xmi"
MEDIA_TYPE_XCAS = "application/vnd.uima.cas+xcas"
MEDIA_TYPE_CAS_BINARY = "application/vnd.uima.cas+binary"
MEDIA_TYPE_BINARY_TSI = "application/vnd.uima.cas+binary.tsi"
MEDIA_TYPE_CAS_COMPRESSED = "application/vnd.uima.cas+compressed"
MEDIA_TYPE_CAS_COMPRESSED_FILTERED = "application/vnd.uima.cas+compressed.filtered"
MEDIA_TYPE_CAS_COMPRESSED_FILTERED_TS = (
    "application/vnd.uima.cas+compressed.filtered.ts"
)
MEDIA_TYPE_CAS_COMPRESSED_FILTERED_TSI = (
    "application/vnd.uima.cas+compressed.filtered.tsi"
)
MEDIA_TYPE_CAS_COMPRESSED_TSI = "application/vnd.uima.cas+compressed.tsi"
MEDIA_TYPE_CAS_SERIALIZED = "application/vnd.uima.cas+serialized"
MEDIA_TYPE_CAS_SERIALIZED_TSI = "application/vnd.uima.cas+serialized.tsi"

MEDIA_TYPES_CAS_NEEDS_TS = [
    MEDIA_TYPE_APPLICATION_XMI,
    MEDIA_TYPE_CAS_BINARY,
    MEDIA_TYPE_CAS_COMPRESSED,
    MEDIA_TYPE_CAS_COMPRESSED_FILTERED,
    MEDIA_TYPE_CAS_SERIALIZED,
    MEDIA_TYPE_XCAS,
]
MEDIA_TYPES_CAS = MEDIA_TYPES_CAS_NEEDS_TS + [
    MEDIA_TYPE_CAS_SERIALIZED_TSI,
    MEDIA_TYPE_CAS_COMPRESSED_TSI,
    MEDIA_TYPE_CAS_COMPRESSED_FILTERED_TSI,
    MEDIA_TYPE_CAS_COMPRESSED_FILTERED_TS,
    MEDIA_TYPE_BINARY_TSI,
]


class ExportDocumentStream:
    """Iterator wrapper around a streaming export HTTP response.

    The object wraps a requests.Response that was opened with stream=True and
    provides an iterator over the exported document objects (as parsed by
    ijson.items(..., "payload.documents.item")).

    Behavior and guarantees:
    - The response is closed deterministically when the iterator is exhausted.
    - Calling ``close()`` will close the response immediately and cancel the
      weakref finalizer.
    - The object implements the context manager protocol: use ``with`` to
      ensure the response is closed on early exit.
    - A weakref finalizer is registered as a last-resort safety net to close
      the response if the wrapper is garbage-collected without explicit
      closing. Relying on this finalizer is discouraged; prefer deterministic
      closing via exhaust/close/with.
    - Provides a small ``__or__`` helper so callers can write
      ``export_stream | target.import_json_document_stream`` as a convenience.
    """

    def __init__(self, response: requests.Response):
        # _resp may be set to None when closed; annotate as Optional
        self._resp: Optional[requests.Response] = response
        self._iter = ijson.items(self._resp.raw, "payload.documents.item")
        # Finalizer ensures response is closed if this object is dropped
        self._finalizer = weakref.finalize(self, self._safe_close)

    def __iter__(self):
        return self

    def __next__(self):
        try:
            return next(self._iter)
        except StopIteration:
            # fully consumed -> close response
            self.close()
            raise
        except Exception:
            # parsing or IO error -> close and re-raise
            self.close()
            raise

    def close(self) -> None:
        """Idempotently close the underlying response and detach finalizer."""
        resp = getattr(self, "_resp", None)
        if resp is not None:
            try:
                resp.close()
            finally:
                # clear stored reference and detach finalizer
                self._resp = None
                try:
                    self._finalizer.detach()
                except Exception:
                    pass

    def _safe_close(self) -> None:
        try:
            resp = getattr(self, "_resp", None)
            if resp is not None:
                resp.close()
        except Exception:
            pass

    def __enter__(self):
        return self

    def __exit__(self, exc_type, exc, tb):
        self.close()
        return False

    def __or__(self, other):
        """Support convenience piping: export_stream | target.import_json_document_stream

        Returns the result of calling ``other(self)`` which matches the
        conventional import method signature accepting an iterator/generator.
        """
        return other(self)


DOCUMENT_IMPORTER_CAS = "CAS Importer"
DOCUMENT_IMPORTER_SOLR = "Solr XML Importer"
DOCUMENT_IMPORTER_TEXT = "Text Importer"

TERMINOLOGY_IMPORTER_OBO = "OBO Importer"

TERMINOLOGY_EXPORTER_OBO_1_4 = "Obo 1.4 Exporter"
TERMINOLOGY_EXPORTER_SOLR_AUTO_SUGGEST_XML = "Solr Autosuggest XML Exporter"
TERMINOLOGY_EXPORTER_CONCEPT_DICTIONARY_XML = "Concept Dictionary XML Exporter"


def experimental_api(original_function):
    @wraps(original_function)
    def new_function(*args, **kwargs):
        return original_function(*args, **kwargs)

    return new_function


def deprecated(reason):
    def decorator_deprecated(original_function):
        @wraps(original_function)
        def wrapper_deprecated(*args, **kwargs):
            logging.warning(f"Deprecation: {reason}")
            return original_function(*args, **kwargs)

        return wrapper_deprecated

    return decorator_deprecated


class ExtendedRequestException(RequestException):
    def __init__(
        self,
        *args,
        status_code: Optional[int] = None,
        reason: Optional[str] = None,
        url: Optional[str] = None,
        error_message: Optional[str] = None,
        **kwargs,
    ):
        super().__init__(*args, **kwargs)
        self.status_code = status_code
        self.reason = reason
        self.url = url
        self.error_message = error_message


class OperationNotSupported(Exception):
    """Raised when the REST API does not support a given operation."""

    pass


class OperationTimeoutError(Exception):
    """
    Raised when an operation times out. This can be a simple remote operation or also a complex operation such as
    waiting for a state change.
    """

    pass


class Result:
    def __init__(
        self,
        data: Optional[Dict[str, Any]] = None,
        exception: Optional[Exception] = None,
        source: Optional[Union[Path, IO, str]] = None,
    ):
        self.data = data
        self.exception = exception
        if source:
            if isinstance(source, str):
                self.source = source
            elif isinstance(source, Path):
                self.source = str(source)
            else:
                self.source = source.name

    def successful(self):
        return self.exception is None


class ResourceContainer:
    def __init__(
        self,
        client: "Client",
        name: str,
        scope: str,
        base_url: str,
    ):
        self.client = client
        self.name = name
        self.scope = scope
        self.base_url = base_url

    def __repr__(self):
        return f'{self.__class__.__name__}(name="{self.name}", scope="{self.scope}")'

    @experimental_api
    def list_resources(self) -> List[str]:
        """
        HIGHLY EXPERIMENTAL API - may soon change or disappear.
        List paths of resources in the container.
        """
        # noinspection PyProtectedMember
        return self.client._list_container_resources(self.name, self.base_url)

    @experimental_api
    def export_resources(self, target_path: Union[str, Path]) -> None:
        """
        HIGHLY EXPERIMENTAL API - may soon change or disappear.
        Export the whole resource container as a zip file.
        """
        # noinspection PyProtectedMember
        self.client._export_container_resources(target_path, self.name, self.base_url)

    @experimental_api
    def export_resource(
        self, target_path: Union[str, Path], resource_path: str
    ) -> None:
        """
        HIGHLY EXPERIMENTAL API - may soon change or disappear.
        Export a specific resource file from within the container at the given resources_path.
        """
        # noinspection PyProtectedMember
        self.client._export_resource(
            target_path, self.name, self.base_url, resource_path
        )

    @experimental_api
    def upsert_resource(
        self, upload_file_path: Union[str, Path], resource_path: str
    ) -> None:
        """
        HIGHLY EXPERIMENTAL API - may soon change or disappear.
        Insert or update the resource at the given resource_path in the container with the file located at resource_file_path.
        """
        # noinspection PyProtectedMember
        self.client._upsert_resource(
            upload_file_path, self.name, self.base_url, resource_path
        )

    @experimental_api
    def delete_resource(self, resource_path: str) -> None:
        """
        HIGHLY EXPERIMENTAL API - may soon change or disappear.
        Delete the resource located at the given path in the container from the container.
        """
        # noinspection PyProtectedMember
        self.client._delete_resource(self.name, self.base_url, resource_path)

    @experimental_api
    def delete(self) -> None:
        """
        HIGHLY EXPERIMENTAL API - may soon change or disappear.
        Delete this resource container
        """
        # noinspection PyProtectedMember
        self.client._delete_resource_container(self.name, self.base_url)


class Pipeline:
    STATE_STARTED = "STARTED"
    STATE_STARTING = "STARTING"
    STATE_STOPPED = "STOPPED"
    STATE_STOPPING = "STOPPING"

    def __init__(self, project: "Project", name: str):
        self.__logger = logging.getLogger(
            self.__class__.__module__ + "." + self.__class__.__name__
        )
        self.project = project
        self.name = name
        self.pipeline_state_poll_interval = 5
        self.pipeline_state_change_timeout = self.pipeline_state_poll_interval * 10
        self.cached_type_system = None

    def __repr__(self):
        return f'{self.__class__.__name__}(name="{self.name}", project="{self.project.name}")'

    def wait_for_pipeline_to_leave_transient_state(self) -> str:
        pipeline_info = self.get_info()
        total_time_slept = 0
        while pipeline_info["pipelineState"] in [
            self.STATE_STARTING,
            self.STATE_STOPPING,
        ]:
            self.__fail_on_pipeline_error_state(pipeline_info)
            if total_time_slept > self.pipeline_state_change_timeout:
                raise OperationTimeoutError(
                    f"Pipeline stuck in transient state {pipeline_info['pipelineState']} for {total_time_slept}s"
                )
            sleep(self.pipeline_state_poll_interval)
            total_time_slept += self.pipeline_state_poll_interval
            pipeline_info = self.get_info()
        return pipeline_info["pipelineState"]

    def wait_for_pipeline_to_arrive_at_state(self, target_state: str) -> None:
        pipeline_info = self.get_info()
        total_time_slept = 0
        while pipeline_info["pipelineState"] != target_state:
            self.__fail_on_pipeline_error_state(pipeline_info)
            if total_time_slept > self.pipeline_state_change_timeout:
                raise OperationTimeoutError(
                    f"Pipeline did not arrive at state {target_state} after {total_time_slept}s"
                )
            sleep(self.pipeline_state_poll_interval)
            total_time_slept += self.pipeline_state_poll_interval
            pipeline_info = self.get_info()

    @staticmethod
    def __fail_on_pipeline_error_state(pipeline_info) -> None:
        if isinstance(pipeline_info["pipelineStateMessage"], str):
            if "exception" in pipeline_info["pipelineStateMessage"].lower():
                raise Exception(
                    f"Pipeline state change error: {pipeline_info['pipelineStateMessage']}"
                )

    def ensure_started(self) -> "Pipeline":
        """
        Checks if the pipline has started. If the pipeline has not started yet, an attempt will be made to start it. The
        call will block for a certain time. If the time expires without the pipeline becoming available, an exception
        is generated.

        :return: the pipeline object for chaining additional calls.
        """
        state = self.wait_for_pipeline_to_leave_transient_state()
        if state != self.STATE_STARTED:
            self.start()
            self.wait_for_pipeline_to_arrive_at_state(self.STATE_STARTED)
        return self

    def ensure_stopped(self) -> "Pipeline":
        """
        Causes the pipeline on the server to shut done.

        :return: the pipeline object for chaining additional calls.
        """
        state = self.wait_for_pipeline_to_leave_transient_state()
        if state != self.STATE_STOPPED:
            self.stop()
            self.wait_for_pipeline_to_arrive_at_state(self.STATE_STOPPED)
        return self

    def start(self) -> dict:
        """
        Start the server-side pipeline. This call returns immediately. However, the pipeline will usually take a while
        to boot and become available.

        :return: The raw payload of the server response. Future versions of this library may return a better-suited
                 representation.
        """
        # noinspection PyProtectedMember
        return self.project.client._start_pipeline(self.project.name, self.name)

    def stop(self) -> dict:
        """
        Stop the server-side pipeline.

        :return: The raw payload of the server response. Future versions of this library may return a better-suited
                 representation.
        """
        # noinspection PyProtectedMember
        return self.project.client._stop_pipeline(self.project.name, self.name)

    def get_info(self) -> dict:
        """
        Obtain information about the server-side pipeline.

        :return: The raw payload of the server response. Future versions of this library may return a better-suited
                 representation.
        """
        # noinspection PyProtectedMember
        return self.project.client._get_pipeline_info(self.project.name, self.name)

    @experimental_api
    def list_resource_containers(self) -> List[ResourceContainer]:
        """
        HIGHLY EXPERIMENTAL API - may soon change or disappear.

        List the resource containers for the current pipeline.
        """
        pipeline_url = f"/experimental/textanalysis/projects/{self.project.name}/pipelines/{self.name}"
        # noinspection PyProtectedMember
        return self.project.client._list_resource_containers(pipeline_url)

    @experimental_api
    def create_resource_container(
        self, name: str, resources_zip_path: Optional[Union[Path, str]] = None
    ) -> ResourceContainer:
        """
        HIGHLY EXPERIMENTAL API - may soon change or disappear.

        Create empty resource container with given name for this pipeline or additionally upload zipped resources.
        """
        pipeline_url = f"/experimental/textanalysis/projects/{self.project.name}/pipelines/{self.name}"
        # noinspection PyProtectedMember
        return self.project.client._create_resource_container(
            name, pipeline_url, resources_zip_path
        )

    @experimental_api
    def delete(self) -> dict:
        """
        HIGHLY EXPERIMENTAL API - may soon change or disappear. Deletes an existing pipeline from the server.

        :return: The raw payload of the server response. Future versions of this library may return a better-suited
                 representation.
        """
        if self.project.client.get_spec_version().startswith("5."):
            raise OperationNotSupported(
                "Deleting pipelines is not supported by the REST API in platform version 5.x, but only from 6.x "
                "onwards."
            )

        # noinspection PyProtectedMember
        return self.project.client._delete_pipeline(self.project.name, self.name)

    def is_started(self) -> bool:
        """
        Checks if the pipeline has already started.

        :return: Whether the pipeline has started.
        """
        return self.get_info()["pipelineState"] == "STARTED"

    def analyse_pdf_to_json(
        self,
        source: Union[Path, IO],
        annotation_types: Union[None, str, List[str]] = None,
        language: Optional[str] = None,
        timeout: Optional[float] = None,
        meta_data: Optional[dict] = None,
    ) -> dict:
        """
        Analyze the given pdf using the pipeline. The returned analysis is in json format.

        :param source:           The pdf document to be analyzed.
        :param annotation_types: Optional parameter indicating which types should be returned. Supports wildcard expressions, e.g. "de.averbis.types.*" returns all types with prefix "de.averbis.types"
        :param language:         Optional parameter setting the language of the document, e.g. "en" or "de".
        :param timeout:          Optional timeout (in seconds) specifying how long the request is waiting for a server response.
        :param meta_data:        Optional key-value pairs that are used as generic metadata in addition to the document

        :return: The raw payload of the server response. Future versions of this library may return a better-suited
                 representation.
        """

        # noinspection PyProtectedMember
        return self.project.client._analyse_pdf(
            project=self.project.name,
            pipeline=self.name,
            source=source,
            annotation_types=annotation_types,
            language=language,
            timeout=timeout,
            accept_type=MEDIA_TYPE_APPLICATION_JSON,
            meta_data=meta_data,
        )

    def analyse_pdf_to_fhir(
        self,
        source: Union[Path, IO],
        annotation_types: Union[None, str, List[str]] = None,
        language: Optional[str] = None,
        timeout: Optional[float] = None,
        meta_data: Optional[dict] = None,
    ) -> dict:
        """
        Analyze the given pdf using the pipeline. The returned analysis is in fhir format.

        :param source:           The pdf document to be analyzed.
        :param annotation_types: Optional parameter indicating which types should be returned. Supports wildcard expressions, e.g. "de.averbis.types.*" returns all types with prefix "de.averbis.types"
        :param language:         Optional parameter setting the language of the document, e.g. "en" or "de".
        :param timeout:          Optional timeout (in seconds) specifying how long the request is waiting for a server response.
        :param meta_data:        Optional key-value pairs that are used as generic metadata in addition to the document

        :return: The raw payload of the server response. Future versions of this library may return a better-suited
                 representation.
        """

        # noinspection PyProtectedMember
        return self.project.client._analyse_pdf(
            project=self.project.name,
            pipeline=self.name,
            source=source,
            annotation_types=annotation_types,
            language=language,
            timeout=timeout,
            accept_type=MEDIA_TYPE_FHIR_JSON,
            meta_data=meta_data,
        )

    def analyse_pdf_to_pdf(
        self,
        source: Union[Path, IO],
        annotation_types: Union[None, str, List[str]] = None,
        language: Optional[str] = None,
        timeout: Optional[float] = None,
        meta_data: Optional[dict] = None,
    ) -> bytes:
        """
        Analyze the given pdf using the pipeline. The returned analysis is a marked pdf.

        :param source:           The pdf document to be analyzed.
        :param annotation_types: Optional parameter indicating which types should be returned. Supports wildcard expressions, e.g. "de.averbis.types.*" returns all types with prefix "de.averbis.types"
        :param language:         Optional parameter setting the language of the document, e.g. "en" or "de".
        :param timeout:          Optional timeout (in seconds) specifying how long the request is waiting for a server response.
        :param meta_data:        Optional key-value pairs that are used as generic metadata in addition to the document
        """

        # noinspection PyProtectedMember
        return self.project.client._analyse_pdf(
            project=self.project.name,
            pipeline=self.name,
            source=source,
            annotation_types=annotation_types,
            language=language,
            timeout=timeout,
            accept_type=MEDIA_TYPE_PDF,
            meta_data=meta_data,
        )

    def analyse_text(
        self,
        source: Union[Path, IO, str],
        annotation_types: Union[None, str, List[str]] = None,
        language: Optional[str] = None,
        timeout: Optional[float] = None,
        meta_data: Optional[dict] = None,
    ) -> List[dict]:
        """
        Analyze the given text or text file using the pipeline.

        :param source:           The document to be analyzed.
        :param annotation_types: Optional parameter indicating which types should be returned. Supports wildcard expressions, e.g. "de.averbis.types.*" returns all types with prefix "de.averbis.types"
        :param language:         Optional parameter setting the language of the document, e.g. "en" or "de".
        :param timeout:          Optional timeout (in seconds) specifying how long the request is waiting for a server response.
        :param meta_data:        Optional key-value pairs that are used as generic metadata in addition to the document

        :return: The raw payload of the server response. Future versions of this library may return a better-suited
                 representation.
        """
        # noinspection PyProtectedMember
        response = self.project.client._analyse_text(
            project=self.project.name,
            pipeline=self.name,
            source=source,
            annotation_types=annotation_types,
            language=language,
            timeout=timeout,
            accept_type=MEDIA_TYPE_APPLICATION_JSON,
            meta_data=meta_data,
        )
        if not isinstance(response, list):
            raise TypeError(
                f"Expected response to be a list of dict, but got {type(response)}. "
                "This may indicate that the server did not return a valid JSON response."
            )
        return response

    def analyse_texts(
        self,
        sources: Iterable[Union[Path, IO, str]],
        parallelism: int = 0,
        annotation_types: Union[None, str, List[str]] = None,
        language: Optional[str] = None,
        timeout: Optional[float] = None,
        meta_data: Optional[dict] = None,
    ) -> Iterator[Result]:
        """
        Analyze the given texts or files using the pipeline. If feasible, multiple documents are processed in parallel.
        Note that this call produces an iterator! It means that you get individual results back as soon as they have
        been processed. These results may be out-of-order! Also, if you want to hold on to the results while iterating
        through them, you need to put them into some kind of collection. An easy way to do this is e.g. calling
        `list(pipeline.analyse_texts(...))`. If you process a large number of documents though, you are better off
        handling the results one-by-one. This can be done with a simple for loop:
        ```
        for result in pipeline.analyse_texts(...):
            if result.successful():
                response = result.data
                # do something with the json response
            else:
                print(f"Exception for document with source {result.source}: {result.exception}")
        ```

        :param sources:          The documents to be analyzed.
        :param parallelism:      Number of parallel instances in the platform.
        :param annotation_types: Optional parameter indicating which types should be returned. Supports wildcard expressions, e.g. "de.averbis.types.*" returns all types with prefix "de.averbis.types"
        :param language:         Optional parameter setting the language of the document, e.g. "en" or "de".
        :param timeout:          Optional timeout (in seconds) specifiying how long the request is waiting for a server response.
        :param meta_data:        Optional key-value pairs that are used as generic metadata in addition to the document

        :return: An iterator over the results produced by the pipeline.
        """
        yield from self._analyse_in_parallel(
            sources=sources,
            parallelism=parallelism,
            annotation_types=annotation_types,
            language=language,
            timeout=timeout,
            meta_data=meta_data,
        )

    def analyse_text_to_fhir(
        self,
        source: Union[Path, IO, str],
        annotation_types: Union[None, str, List[str]] = None,
        language: Optional[str] = None,
        timeout: Optional[float] = None,
        meta_data: Optional[dict] = None,
    ) -> dict:
        """
        Analyze the given text or text file using the pipeline and return FHIR.

        :param source:           The document to be analyzed.
        :param annotation_types: Optional parameter indicating which types should be returned. Supports wildcard expressions, e.g. "de.averbis.types.*" returns all types with prefix "de.averbis.types"
        :param language:         Optional parameter setting the language of the document, e.g. "en" or "de".
        :param timeout:          Optional timeout (in seconds) specifying how long the request is waiting for a server response.
        :param meta_data:        Optional key-value pairs that are used as generic metadata in addition to the document

        :return: The raw payload of the server response as a dictionary. Future versions of this library may return a better-suited
                 representation.
        """
        # noinspection PyProtectedMember
        response = self.project.client._analyse_text(
            project=self.project.name,
            pipeline=self.name,
            source=source,
            annotation_types=annotation_types,
            language=language,
            timeout=timeout,
            accept_type=MEDIA_TYPE_FHIR_JSON,
            meta_data=meta_data,
        )
        if not isinstance(response, dict):
            raise TypeError(
                f"Expected response to be a dict, but got {type(response)}. "
                "This may indicate that the server did not return a valid JSON response."
            )
        return response

    def analyse_texts_to_fhir(
        self,
        sources: Iterable[Union[Path, IO, str]],
        parallelism: int = 0,
        annotation_types: Union[None, str, List[str]] = None,
        language: Optional[str] = None,
        timeout: Optional[float] = None,
        meta_data: Optional[dict] = None,
    ) -> Iterator[Result]:
        """
        Analyze the given texts or files using the pipeline. If feasible, multiple documents are processed in parallel.
        Note that this call produces an iterator! It means that you get individual results back as soon as they have
        been processed. These results may be out-of-order! Also, if you want to hold on to the results while iterating
        through them, you need to put them into some kind of collection. An easy way to do this is e.g. calling
        `list(pipeline.analyse_texts(...))`. If you process a large number of documents though, you are better off
        handling the results one-by-one. This can be done with a simple for loop:
        ```
        for result in pipeline.analyse_texts(...):
            if result.successful():
                response = result.data
                # do something with the json response
            else:
                print(f"Exception for document with source {result.source}: {result.exception}")
        ```

        :param sources:          The documents to be analyzed.
        :param parallelism:      Number of parallel instances in the platform.
        :param annotation_types: Optional parameter indicating which types should be returned. Supports wildcard expressions, e.g. "de.averbis.types.*" returns all types with prefix "de.averbis.types"
        :param language:         Optional parameter setting the language of the document, e.g. "en" or "de".
        :param timeout:          Optional timeout (in seconds) specifiying how long the request is waiting for a server response.
        :param meta_data:        Optional key-value pairs that are used as generic metadata in addition to the document

        :return: An iterator over the results produced by the pipeline.
        """
        yield from self._analyse_in_parallel(
            sources=sources,
            parallelism=parallelism,
            annotation_types=annotation_types,
            language=language,
            timeout=timeout,
            analyse_function=self.analyse_text_to_fhir,
            meta_data=meta_data,
        )

    def analyse_fhir_to_cas(
        self,
        source: Union[Path, IO, str, dict],
        annotation_types: Union[None, str, List[str]] = None,
        language: Optional[str] = None,
        timeout: Optional[float] = None,
        meta_data: Optional[dict] = None,
    ) -> Cas:
        """
        Analyze the given text or text file in FHIR json format using the pipeline and return Cas.

        :param source:           The document to be analyzed.
        :param annotation_types: Optional parameter indicating which types should be returned. Supports wildcard expressions, e.g. "de.averbis.types.*" returns all types with prefix "de.averbis.types"
        :param language:         Optional parameter setting the language of the document, e.g. "en" or "de".
        :param timeout:          Optional timeout (in seconds) specifying how long the request is waiting for a server response.
        :param meta_data:        Optional key-value pairs that are used as generic metadata in addition to the document

        :return: Analyzed document as a Cas
        """
        # noinspection PyProtectedMember
        cas_xmi = self.project.client._analyse_text(
            project=self.project.name,
            pipeline=self.name,
            source=source,
            language=language,
            timeout=timeout,
            annotation_types=annotation_types,
            content_type=MEDIA_TYPE_FHIR_JSON,
            accept_type=MEDIA_TYPE_APPLICATION_XMI,
            meta_data=meta_data,
        )
        if not isinstance(cas_xmi, bytes):
            raise TypeError(
                f"Expected response to be bytes, but got {type(cas_xmi)}. "
                "This may indicate that the server did not return a valid XMI response."
            )
        cas_xmi_str = str(cas_xmi, ENCODING_UTF_8)
        return load_cas_from_xmi(cas_xmi_str, typesystem=self.get_type_system())

    def analyse_fhir_to_fhir(
        self,
        source: Union[Path, IO, str, dict],
        annotation_types: Union[None, str, List[str]] = None,
        language: Optional[str] = None,
        timeout: Optional[float] = None,
        meta_data: Optional[dict] = None,
    ) -> dict:
        """
        Analyze the given text or text file in FHIR json format using the pipeline and return FHIR json.

        :param source:           The document to be analyzed.
        :param annotation_types: Optional parameter indicating which types should be returned. Supports wildcard expressions, e.g. "de.averbis.types.*" returns all types with prefix "de.averbis.types"
        :param language:         Optional parameter setting the language of the document, e.g. "en" or "de".
        :param timeout:          Optional timeout (in seconds) specifying how long the request is waiting for a server response.
        :param meta_data:        Optional key-value pairs that are used as generic metadata in addition to the document

        :return: The raw payload of the server response as a dictionary. Future versions of this library may return a better-suited
                 representation.
        """
        # noinspection PyProtectedMember
        response = self.project.client._analyse_text(
            project=self.project.name,
            pipeline=self.name,
            source=source,
            language=language,
            timeout=timeout,
            annotation_types=annotation_types,
            content_type=MEDIA_TYPE_FHIR_JSON,
            accept_type=MEDIA_TYPE_FHIR_JSON,
            meta_data=meta_data,
        )
        if not isinstance(response, dict):
            raise TypeError(
                f"Expected response to be a dict, but got {type(response)}. "
                "This may indicate that the server did not return a valid JSON response."
            )
        return response

    def analyse_fhir(
        self,
        source: Union[Path, IO, str, dict],
        annotation_types: Union[None, str, List[str]] = None,
        language: Optional[str] = None,
        timeout: Optional[float] = None,
        meta_data: Optional[dict] = None,
    ) -> List[dict]:
        """
        Analyze the given text or text file in FHIR json format using the pipeline and return json.

        :param source:           The document to be analyzed in fhir format. This can be a fhir text, file or a dictionary containing the fhir data.
        :param annotation_types: Optional parameter indicating which types should be returned. Supports wildcard expressions, e.g. "de.averbis.types.*" returns all types with prefix "de.averbis.types"
        :param language:         Optional parameter setting the language of the document, e.g. "en" or "de".
        :param timeout:          Optional timeout (in seconds) specifying how long the request is waiting for a server response.
        :param meta_data:        Optional key-value pairs that are used as generic metadata in addition to the document

        :return: The raw payload of the server response. Future versions of this library may return a better-suited
                 representation.
        """
        # noinspection PyProtectedMember
        response = self.project.client._analyse_text(
            project=self.project.name,
            pipeline=self.name,
            source=source,
            language=language,
            timeout=timeout,
            annotation_types=annotation_types,
            content_type=MEDIA_TYPE_FHIR_JSON,
            accept_type=MEDIA_TYPE_APPLICATION_JSON,
            meta_data=meta_data,
        )
        if not isinstance(response, list):
            raise TypeError(
                f"Expected response to be a list of dict, but got {type(response)}. "
                "This may indicate that the server did not return a valid JSON response."
            )
        return response

    def _analyse_in_parallel(
        self,
        sources: Iterable[Union[Path, IO, str]],
        parallelism: int = 0,
        analyse_function: Optional[Callable] = None,
        **kwargs,
    ) -> Iterator[Result]:
        if self.project.client.get_spec_version().startswith("5."):
            pipeline_instances = self.get_configuration()["analysisEnginePoolSize"]
        else:
            pipeline_instances = self.get_configuration()["numberOfInstances"]

        if parallelism < 0:
            parallel_request_count = max(pipeline_instances + parallelism, 1)
        elif parallelism > 0:
            parallel_request_count = parallelism
        else:
            parallel_request_count = pipeline_instances

        if parallel_request_count > 1:
            self.__logger.debug(
                f"Triggering {parallel_request_count} requests in parallel"
            )
        else:
            self.__logger.debug(
                f"Not performing parallel requests (remote supports max {pipeline_instances} parallel requests)"
            )
        if analyse_function is None:
            analyse_function = self.analyse_text

        def run_analysis(source):
            try:
                return Result(
                    data=analyse_function(source=source, **kwargs),
                    source=source,
                )
            except Exception as e:
                return Result(exception=e, source=source)

        with ThreadPoolExecutor(max_workers=parallel_request_count) as executor:
            for r in executor.map(run_analysis, sources):
                yield r

    def analyse_html(
        self,
        source: Union[Path, IO, str],
        annotation_types: Union[None, str, List[str]] = None,
        language: Optional[str] = None,
        timeout: Optional[float] = None,
    ) -> dict:
        """
        Analyze the given HTML string or HTML file using the pipeline.

        :param source:           The document to be analyzed.
        :param annotation_types: Optional parameter indicating which types should be returned.
                                 Supports wildcard expressions, e.g. "de.averbis.types.*" returns all types
                                 with prefix "de.averbis.types"
        :param language:         Optional parameter setting the language of the document, e.g. "en" or "de".
        :param timeout:          Optional timeout (in seconds) specifiying how long the request is waiting for a server response.

        :return: The raw payload of the server response. Future versions of this library may return a better-suited
                 representation.
        """

        # noinspection PyProtectedMember
        return self.project.client._analyse_html(
            project=self.project.name,
            pipeline=self.name,
            source=source,
            annotation_types=annotation_types,
            language=language,
            timeout=timeout,
        )

    def get_configuration(self) -> dict:
        """
        Obtain the pipeline configuration.

        :return: The raw payload of the server response. Future versions of this library may return a better-suited
                 representation.
        """
        # noinspection PyProtectedMember
        return self.project.client._get_pipeline_configuration(
            self.project.name, self.name
        )

    def set_configuration(self, configuration: dict) -> None:
        """
        Updates the pipeline configuration. If the pipeline is already running, it will be stopped because changes
        to the configuration can only be performed while a pipeline is stopped. If the pipeline was stopped, it
        is restarted after the configuration has been updated. As a side-effect, the cached type system previously
        obtained for this pipeline is cleared.

        :param configuration: a pipeline configuration in the form returned by get_configuration()
        """
        self.cached_type_system = None
        state = self.wait_for_pipeline_to_leave_transient_state()
        was_running_before_configuration_change = False
        if state == self.STATE_STARTED:
            self.ensure_stopped()
        # noinspection PyProtectedMember
        self.project.client._set_pipeline_configuration(
            self.project.name, self.name, configuration
        )
        if was_running_before_configuration_change:
            self.ensure_started()

    # Ignoring errors as linter (compiler) cannot resolve dynamically loaded lib
    # (with type:ignore for mypy) and (noinspection PyProtectedMember for pycharm)
    @experimental_api
    def analyse_text_to_cas(
        self,
        source: Union[Path, IO, str],
        language: Optional[str] = None,
        timeout: Optional[float] = None,
        annotation_types: Union[None, str, List[str]] = None,
    ) -> Cas:
        """
        HIGHLY EXPERIMENTAL API - may soon change or disappear. Processes text using a pipeline and returns the result
        as a UIMA CAS.

        :param source:           The document to be analyzed.
        :param language:         Optional parameter setting the language of the document, e.g. "en" or "de".
        :param timeout:          Optional timeout (in seconds) specifying how long the request is waiting for a server response.
        :param annotation_types: Optional parameter indicating which types should be returned.
                                 Supports wildcard expressions, e.g. "de.averbis.types.*" returns all types
                                 with prefix "de.averbis.types". Available from Health Discovery 7.3.0 onwards.

        :return: A cassis.Cas object
        """

        # noinspection PyProtectedMember
        return load_cas_from_xmi(
            self.project.client._analyse_text_xmi(
                project=self.project.name,
                pipeline=self.name,
                source=source,
                language=language,
                timeout=timeout,
                annotation_types=annotation_types,
            ),
            typesystem=self.get_type_system(),
        )

    @experimental_api
    def analyse_texts_to_cas(
        self,
        sources: Iterable[Union[Path, IO, str]],
        parallelism: int = 0,
        language: Optional[str] = None,
        timeout: Optional[float] = None,
        annotation_types: Union[None, str, List[str]] = None,
    ) -> Iterator[Result]:
        """
        Analyze the given texts or files using the pipeline. If feasible, multiple documents are processed in parallel.
        Note that this call produces an iterator! It means that you get individual results back as soon as they have
        been processed. These results may be out-of-order! Also, if you want to hold on to the results while iterating
        through them, you need to put them into some kind of collection. An easy way to do this is e.g. calling
        `list(pipeline.analyse_texts_to_cas(...))`. If you process a large number of documents though, you are better off
        handling the results one-by-one. This can be done with a simple for loop:
        ```
        for result in pipeline.analyse_texts_to_cas(...):
            if result.successful():
                cas = result.data
                # do something with the CAS
            else:
                print(f"Exception for document with source {result.source}: {result.exception}")
        ```

        :param sources:          The documents to be analyzed.
        :param parallelism:      Number of parallel instances in the platform.
        :param language:         Optional parameter setting the language of the document, e.g. "en" or "de".
        :param timeout:          Optional timeout (in seconds) specifying how long the request is waiting for a server response.
        :param annotation_types: Optional parameter indicating which types should be returned.
                                 Supports wildcard expressions, e.g. "de.averbis.types.*" returns all types
                                 with prefix "de.averbis.types". Available from Health Discovery 7.3.0 onwards.

        :return: An iterator over the results produced by the pipeline.
        """
        yield from self._analyse_in_parallel(
            sources=sources,
            parallelism=parallelism,
            annotation_types=annotation_types,
            language=language,
            timeout=timeout,
            analyse_function=self.analyse_text_to_cas,
        )

    # Ignoring errors as linter (compiler) cannot resolve dynamically loaded lib
    # (with type:ignore for mypy) and (noinspection PyProtectedMember for pycharm)
    @experimental_api
    def analyse_cas_to_cas(
        self,
        source: Cas,
        language: Optional[str] = None,
        timeout: Optional[float] = None,
    ) -> Cas:
        """
        HIGHLY EXPERIMENTAL API - may soon change or disappear. Processes text using a pipeline and returns the result
        as a UIMA CAS.

        :param source:           The CAS to be analyzed.
        :param language:         Optional parameter setting the language of the document, e.g. "en" or "de".
        :param timeout:          Optional timeout (in seconds) specifiying how long the request is waiting for a server response.

        :return: A cassis.Cas object
        """
        typesystem = merge_typesystems(source.typesystem, self.get_type_system())
        # noinspection PyProtectedMember
        return load_cas_from_xmi(
            self.project.client._analyse_cas_to_cas(
                project=self.project.name,
                pipeline=self.name,
                source=source,
                language=language,
                timeout=timeout,
            ),
            typesystem=typesystem,
        )

    # Ignoring errors as linter (compiler) cannot resolve dynamically loaded lib
    # (with type:ignore for mypy) and (noinspection PyProtectedMember for pycharm)
    @experimental_api
    def get_type_system(self) -> TypeSystem:
        """
        HIGHLY EXPERIMENTAL API - may soon change or disappear. Processes text using a pipeline and returns the result
        as a UIMA CAS.
        """
        if self.cached_type_system is None:
            # noinspection PyProtectedMember
            self.cached_type_system = load_typesystem(
                self.project.client._get_pipeline_type_system(
                    self.project.name, self.name
                )
            )
        return self.cached_type_system

    @experimental_api
    @deprecated("Use resource container API instead.")
    def list_resources(self) -> List[str]:
        """
        DEPRECATED: Use ResourceContainer.list_resources() instead.

        List the resources of the pipeline.

        :return: The list of pipeline resources.
        """
        # noinspection PyProtectedMember
        return self.project.client._list_resources(
            project_name=self.project.name, pipeline_name=self.name
        )["files"]

    @experimental_api
    @deprecated("Use resource container API instead.")
    def delete_resources(self) -> None:
        """
        DEPRECATED: Use ResourceContainer.delete() instead.

        Delete the resources of the pipeline.
        """
        # noinspection PyProtectedMember
        self.project.client._delete_resources(
            project_name=self.project.name, pipeline_name=self.name
        )

    @experimental_api
    @deprecated("Use resource container API instead.")
    def upload_resources(
        self, source: Union[IO, Path, str], path_in_zip: Union[Path, str] = ""
    ) -> List[str]:
        """
        DEPRECATED: Use create_resource_container() instead.

        Upload file to the pipeline resources. Existing files with same path/name will be overwritten.

        :return: List of resources after upload.
        """
        # noinspection PyProtectedMember
        zip_file = self.project.client._create_zip_io(source, path_in_zip)
        # noinspection PyProtectedMember
        return self.project.client._upload_resources(
            zip_file, project_name=self.project.name, pipeline_name=self.name
        )["files"]

    @experimental_api
    @deprecated("Use resource container API instead.")
    def download_resources(self, target_zip_path: Union[Path, str]) -> None:
        """
        DEPRECATED: Use ResourceContainer.export_resources() instead.

        Download pipeline resources and store in given path.
        """
        # noinspection PyProtectedMember
        self.project.client._download_resources(
            target_zip_path, project_name=self.project.name, pipeline_name=self.name
        )

    def collection_process_complete(self) -> dict:
        """
        Trigger collection process complete of the given pipeline.
        """
        # noinspection PyProtectedMember
        return self.project.client._collection_process_complete(
            self.project.name, self.name
        )


class Terminology:
    EXPORT_STATE_COMPLETED = "COMPLETED"
    EXPORT_STATE_PROCESSING_EXPORT = "PROCESSING_EXPORT"
    EXPORT_STATE_PREPARING = "PREPARING"
    EXPORT_STATE_ABORTING = "ABORTING"
    EXPORT_STATE_ABORTED = "ABORTED"
    EXPORT_STATE_FAILED = "FAILED"

    PENDING_EXPORT_STATES = [EXPORT_STATE_PROCESSING_EXPORT, EXPORT_STATE_PREPARING]

    IMPORT_STATE_PREPARING = "PREPARING"
    IMPORT_STATE_PROCESSING_CONCEPTS = "PROCESSING_CONCEPTS"
    IMPORT_STATE_PROCESSING_RELATIONS = "PROCESSING_RELATIONS"
    IMPORT_STATE_COMPLETED = "COMPLETED"
    IMPORT_STATE_ABORTING = "ABORTING"
    IMPORT_STATE_ABORTED = "ABORTED"
    IMPORT_STATE_FAILED = "FAILED"

    PENDING_IMPORT_STATES = [
        IMPORT_STATE_PREPARING,
        IMPORT_STATE_PROCESSING_CONCEPTS,
        IMPORT_STATE_PROCESSING_RELATIONS,
    ]

    def __init__(self, project: "Project", name: str):
        self.project = project
        self.name = name

    def __repr__(self):
        return f'{self.__class__.__name__}(name="{self.name}", project="{self.project.name}")'

    def start_export(
        self, terminology_format: str = TERMINOLOGY_EXPORTER_OBO_1_4
    ) -> None:
        """
        Trigger the export of the terminology.
        """
        # noinspection PyProtectedMember
        self.project.client._start_terminology_export(
            self.project.name, self.name, terminology_format
        )

    def get_export_status(self) -> dict:
        """
        Obtain the status of the terminology export.

        :return: The raw payload of the server response. Future versions of this library may return a better-suited
                 representation.
        """
        # noinspection PyProtectedMember
        return self.project.client._get_terminology_export_info(
            self.project.name, self.name
        )

    def start_import(
        self, source: Union[IO, str], importer: str = TERMINOLOGY_IMPORTER_OBO
    ) -> None:
        """
        Upload the given terminology and trigger its import.

        :return: The raw payload of the server response. Future versions of this library may return a better-suited
                 representation.
        """
        # noinspection PyProtectedMember
        self.project.client._start_terminology_import(
            self.project.name, self.name, importer, source
        )

    def get_import_status(self) -> dict:
        """
        Obtain the status of the import of the terminology.

        :return: The raw payload of the server response. Future versions of this library may return a better-suited
                 representation.
        """
        # noinspection PyProtectedMember
        return self.project.client._get_terminology_import_info(
            self.project.name, self.name
        )

    def import_data(
        self,
        source: Union[IO, str],
        importer: str = TERMINOLOGY_IMPORTER_OBO,
        timeout: int = 120,
    ) -> dict:
        """
        Imports the given terminology into the platform and waits for the import process to complete. If the import
        does not complete successfully within the given period of time, an OperationTimeoutError is generated.
        """
        self.start_import(source, importer)
        started_at = time()
        while time() < started_at + timeout:
            status = self.get_import_status()
            if "state" in status and status["state"] == self.IMPORT_STATE_COMPLETED:
                return status
            elif "state" in status and status["state"] in self.PENDING_IMPORT_STATES:
                sleep(5)
            else:
                raise Exception(f"Terminology import failed: {status['state']}")

        raise OperationTimeoutError(
            f"Terminology import did not complete after {round(time() - started_at)} seconds"
        )

    def provision(self, timeout: int = 120) -> Optional[dict]:
        """
        Provisions the terminology so it can be used by pipelines. If the data cannot be successfully provisioned in
        the given period of time, an OperationTimeoutError is generated.
        """
        self.start_export(TERMINOLOGY_EXPORTER_CONCEPT_DICTIONARY_XML)
        started_at = time()
        while time() < started_at + timeout:
            status = self.get_export_status()
            if "state" in status and status["state"] == self.EXPORT_STATE_COMPLETED:
                return status
            elif "state" in status and status["state"] in self.PENDING_EXPORT_STATES:
                sleep(5)
            else:
                raise Exception(f"Terminology provisioning failed: {status['state']}")

        raise OperationTimeoutError(
            f"Terminology provisioning did not complete after {round(time() - started_at)} seconds"
        )

    def delete(self) -> None:
        """
        Delete the terminology.
        """
        # noinspection PyProtectedMember
        self.project.client._delete_terminology(self.project.name, self.name)

    @experimental_api
    def concept_autosuggest(
        self,
        query: str,
        include_concept_identifier: bool = True,
        max_suggestions: int = 5,
    ) -> dict:
        """
        Trigger the concept autosuggest for this terminology.

        :param query: The query string for autosuggest.
        :param include_concept_identifier: Whether the conceptId field of the terminology concepts is also searched by the query string.
        :param max_suggestions: The maximum number of suggestions to return.
        :return: The raw payload of the server response.
        """
        return self.project.client._get_terminology_concept_autosuggest(
            self.project.name,
            self.name,
            query,
            include_concept_identifier,
            max_suggestions,
        )


class Process:
    def __init__(
        self,
        project: "Project",
        name: str,
        document_source_name: str,
        pipeline_name: Optional[str] = None,
        preceding_process_name: Optional[str] = None,
    ):
        self.__logger = logging.getLogger(
            self.__class__.__module__ + "." + self.__class__.__name__
        )
        self.project = project
        self.name = name
        self.document_source_name = document_source_name
        self.pipeline_name = pipeline_name
        self.preceding_process_name = preceding_process_name
        self._export_text_analysis_to_cas_has_been_called = False

    def __repr__(self):
        return (
            f'{self.__class__.__name__}(name="{self.name}", project="{self.project.name}",'
            f' pipeline_name="{self.pipeline_name}", document_source_name="{self.document_source_name}",'
            f' preceding_process_name="{self.preceding_process_name}")'
        )

    class _ProcessType(Enum):
        INIT = auto()
        NO_INIT = auto()
        WITH_PIPELINE = auto()

    class ProcessState:
        def __init__(
            self,
            *args,
            **kwargs,
        ):
            # TODO: We have a different set of parameters per platform version. Right now, all parameters are supported.
            #       When v6 is released, only the following subset should be kept.
            # process: "Process",
            # state: str,
            # number_of_total_documents: int,
            # number_of_successful_documents: int,
            # number_of_unsuccessful_documents: int,
            # error_messages: List[str],
            # preceding_process_name: str
            self.process: Process = kwargs.get("process")
            self.state: str = kwargs.get("state")
            self.processed_documents: int = kwargs.get("processed_documents")
            self.number_of_total_documents: int = kwargs.get(
                "number_of_total_documents"
            )
            self.number_of_successful_documents: int = kwargs.get(
                "number_of_successful_documents"
            )
            self.number_of_unsuccessful_documents: int = kwargs.get(
                "number_of_unsuccessful_documents"
            )
            self.error_messages: List[str] = kwargs.get("error_messages")

    @experimental_api
    def delete(self):
        """
        HIGHLY EXPERIMENTAL API - may soon change or disappear.

        Deletes the process as soon as it becomes IDLE. All document analysis results will be deleted.
        """
        # noinspection PyProtectedMember
        self.project.client._delete_process(
            self.project.name, self.name, self.document_source_name
        )

    @experimental_api
    def create_and_run_process(
        self,
        process_name: str,
        pipeline: Union[str, Pipeline],
        send_to_search: Optional[bool] = None,
    ) -> "Process":
        """
        HIGHLY EXPERIMENTAL API - may soon change or disappear.

        Creates a process upon the results of this process.
        """

        document_collection = self.project.get_document_collection(
            self.document_source_name
        )

        # noinspection PyProtectedMember
        self.project.client._create_and_run_process(
            document_collection=document_collection,
            process_name=process_name,
            pipeline=pipeline,
            preceding_process_name=self.name,
            send_to_search=send_to_search,
        )

        return document_collection.get_process(process_name=process_name)

    @experimental_api
    def evaluate_against(
        self,
        reference_process: "Process",
        process_name: str,
        evaluation_configurations: List["EvaluationConfiguration"],
        number_of_pipeline_instances: int = 1,
    ) -> "Process":
        """
        HIGHLY EXPERIMENTAL API - may soon change or disappear.

        Starts the evaluation of this process in comparison to the given one as a new process.
        Returns the new evaluation process.

        See :ref:`evaluation` for a usage example and more information.
        """
        # noinspection PyProtectedMember
        return self.project.client._evaluate(
            self.project,
            self,
            reference_process,
            process_name,
            evaluation_configurations,
            number_of_pipeline_instances,
        )

    @experimental_api
    def rerun(self, document_names: Optional[List[str]] = None):
        """
        HIGHLY EXPERIMENTAL API - may soon change or disappear.

        Triggers a rerun if the process is IDLE.
        All current results will be deleted and the documents will be reprocessed.
        :param document_names: only rerun the textanalysis process on these documents
        """
        # noinspection PyProtectedMember
        self.project.client._reprocess(
            self.project.name,
            self.name,
            self.document_source_name,
            document_names=document_names,
        )

    @experimental_api
    def process_unprocessed(self):
        """
        HIGHLY EXPERIMENTAL API - may soon change or disappear.

        Triggers a processing of all unprocessed documents in this process.
        """
        # noinspection PyProtectedMember
        self.project.client._reprocess_unprocessed(
            self.project.name, self.name, self.document_source_name
        )

    @experimental_api
    def get_process_state(self) -> ProcessState:
        """
        HIGHLY EXPERIMENTAL API - may soon change or disappear.

        Returns the current process state.
        """
        # noinspection PyProtectedMember
        return self.project.client._get_process_state(self.project, self)

    def export_text_analysis(
        self,
        annotation_types: Union[None, str, List[str]] = None,
        page: Optional[int] = None,
        page_size: Optional[int] = 100,
        document_names: Optional[List[str]] = None,
    ) -> dict:
        """
        Exports a given text analysis process as a json.

        The parameter `page` and `page_size` can be used to only export a subset of all results.
        For instance, setting `page=1` and `page_size=10` will export documents 1-10 of the text analysis result.
        Setting `page=2` and `page_size=30` will export document 31-60 of the text analysis result.
        Documents are currently sorted by their internal ID and not by the filename.

        :param annotation_types: Optional parameter indicating which types should be returned. Supports wildcard expressions, e.g. "de.averbis.types.*" returns all types with prefix "de.averbis.types"
        :param page: Optional parameter indicating which batch of pages should be export. This can only be used if document_names are not used.
        :param page_size: Optional parameter defining how many documents are exported at once (default=100). Only restricts the number of documents to that number if the parameter `page` is given.
                          This can only be used if document_names are not used.
        :param document_names: Optional parameter indicating which documents should be exported. If this is set, the `page` and `page_size` parameters cannot be used.

        :return: The raw payload of the server response. Future versions of this library may return a better-suited
         representation.
        """
        if self.project.client.get_spec_version().startswith("5."):
            raise OperationNotSupported(
                "Text analysis export is not supported for platform version 5.x, it is only supported from 6.x onwards."
            )

        if page is None:
            # We need to set page_size to None because the Client expects both parameters or neither of them.
            page_size = None

        # noinspection PyProtectedMember
        return self.project.client._export_text_analysis(
            project=self.project.name,
            document_source=self.document_source_name,
            process=self.name,
            annotation_types=annotation_types,
            page=page,
            page_size=page_size,
            document_names=document_names,
        )

    @experimental_api
    def export_text_analysis_to_cas(
        self,
        document_name: str,
        type_system: Optional[TypeSystem] = None,
        annotation_types: Union[None, str, List[str]] = None,
    ) -> Cas:
        """
        HIGHLY EXPERIMENTAL API - may soon change or disappear.

        Returns an analysis as a UIMA CAS.
        :param document_name: the name of the document whose text analysis result will be exported
        :param type_system: Optional parameter for the typesystem that the exported CAS will be set up with.
        :param annotation_types: Optional parameter indicating which types should be returned. Supports wildcard expressions, e.g. "de.averbis.types.*" returns all types with prefix "de.averbis.types"

        """
        build_info = self.project.client.get_build_info()
        if build_info["specVersion"].startswith("5."):
            raise OperationNotSupported(
                "Text analysis export is not supported for platform version 5.x, it is only supported from 6.x onwards."
            )

        # noinspection PyProtectedMember
        if (
            annotation_types is not None
            and "platformVersion" in build_info
            and not self.project.client._is_higher_equal_version(
                build_info["platformVersion"], 6, 49
            )
        ):
            self.__logger.warning(
                "Filtering by annotation types is not supported in this product version."
            )

        if (
            type_system is None
            and self._export_text_analysis_to_cas_has_been_called is False
        ):
            self.__logger.info(
                "Providing the typesystem that the CAS will be set up with to the export may speed up "
                "the process."
            )
        self._export_text_analysis_to_cas_has_been_called = True

        document_collection = self.project.get_document_collection(
            self.document_source_name
        )

        cas_type_system, document_identifier = self._load_typesystem(
            type_system, document_collection, document_name
        )

        # noinspection PyProtectedMember
        return load_cas_from_xmi(
            self.project.client._export_analysis_result_to_xmi(
                self.project.name,
                self.document_source_name,
                document_name,
                document_identifier,
                self,
                annotation_types,
            ),
            typesystem=cas_type_system,
        )

    def _load_typesystem(
        self,
        type_system: TypeSystem,
        document_collection: "DocumentCollection",
        document_name: str,
    ) -> Tuple[TypeSystem, Optional[str]]:
        document_identifier = None
        cas_type_system = type_system
        if cas_type_system is None:
            build_info = self.project.client.get_build_info()
            # noinspection PyProtectedMember
            if (
                "platformVersion" in build_info
                and self.project.client._is_higher_equal_version(
                    build_info["platformVersion"], 6, 50
                )
            ):
                # noinspection PyProtectedMember
                cas_type_system = load_typesystem(
                    self.project.client._export_analysis_result_typesystem(
                        self.project.name,
                        self.document_source_name,
                        document_name,
                        self,
                    )
                )
            else:
                # noinspection PyProtectedMember
                document_identifier = document_collection._get_document_identifier(
                    document_name
                )
                # noinspection PyProtectedMember
                cas_type_system = load_typesystem(
                    self.project.client._export_analysis_result_typesystem(
                        self.project.name,
                        self.document_source_name,
                        document_name,
                        self,
                        document_identifier,
                    )
                )
        return cas_type_system, document_identifier

    @experimental_api
    def import_text_analysis_result(
        self,
        source: Union[Cas, Path, IO],
        document_name: str,
        mime_type: Optional[str] = None,
        typesystem: Optional["TypeSystem"] = None,
        overwrite: bool = False,
    ):
        """
        HIGHLY EXPERIMENTAL API - may soon change or disappear.

        Add or update a text analysis result (i.e. annotated content) to a specified document in this process.
        This process must be a manual or imported process (i.e. without automatic processing via pipeline).

        :param: overwrite: Overwrite the found text analysis result if it already exists.
        :param: document_name: name of the document that the text analysis result should be associated with
        :param: source: the text analysis result as a CAS object, stream or path to it

        The supported file content types are the :ref:`UIMA types`

        If a document is provided as a CAS object, the type system information can be automatically picked from the CAS
        object and should not be provided explicitly. The mime_type is also not needed.
        If a CAS is provided as a path or stream, then a mime_type needs to be given. The typesystem might need to be
        provided depending on the content type.

        """
        # noinspection PyProtectedMember
        self.project.client._upsert_analysis_result_for_document(
            self.project.name,
            self.name,
            self.document_source_name,
            source,
            document_name,
            mime_type,
            typesystem,
            overwrite,
        )

    @experimental_api
    def rename(self, name: str) -> "Process":
        """
        HIGHLY EXPERIMENTAL API - may soon change or disappear.

        Rename this process to the given name and return the process
        """
        # noinspection PyProtectedMember
        return self.project.client._rename_process(self, name)


class TextanalysisMode(Enum):
    """
    Enum for the text analysis modes used to define process behaviour when importing documents
    """

    TRIGGER_PROCESSES = "triggerProcesses"
    DO_NOTHING = "doNothing"
    REMOVE_RESULTS = "removeResults"


class DocumentCollection:
    _MANUAL_PROCESS_TYPE = "MANUAL"

    def __init__(self, project: "Project", name: str):
        self.project = project
        self.name = name

    def __repr__(self):
        return f'{self.__class__.__name__}(name="{self.name}", project="{self.project.name}")'

    def get_number_of_documents(self) -> int:
        """
        Returns the number of documents in that collection.
        """
        # noinspection PyProtectedMember
        return self.project.client._get_document_collection(
            self.project.name, self.name
        )["numberOfDocuments"]

    @experimental_api
    def get_process(self, process_name: str) -> Process:
        """
        HIGHLY EXPERIMENTAL API - may soon change or disappear.

        Get a process
        :return: The process
        """
        # noinspection PyProtectedMember
        return self.project.client._get_process(self, process_name)

    @experimental_api
    def create_and_run_process(
        self,
        process_name: str,
        pipeline: Union[str, Pipeline],
        annotation_types: Union[None, str, List[str]] = None,
        send_to_search: Optional[bool] = None,
    ) -> Process:
        """
        HIGHLY EXPERIMENTAL API - may soon change or disappear.

        Creates a process and runs the document analysis.
        :param process_name    : The name of the newly created process
        :param pipeline        : The name of the pipeline or a reference to the Pipeline that should be used
        :param annotation_types: Optional parameter indicating which types should be saved. Supports wildcard expressions,
                                 - Example 1: "de.averbis.types.*" returns all types with prefix "de.averbis.types".
                                 - Example 2: Can also be a list of type names, e.g. ["de.averbis.types.health.Diagnosis", "de.averbis.types.health.Medication"]
        :param send_to_search:       Determines if the created process should be searchable.
        :return: The created process
        """
        # noinspection PyProtectedMember
        self.project.client._create_and_run_process(
            self,
            process_name,
            pipeline,
            annotation_types=annotation_types,
            send_to_search=send_to_search,
        )

        return self.get_process(process_name)

    @experimental_api
    def create_process(
        self,
        process_name: str,
        is_manual_annotation: bool = False,
        annotation_types: Union[None, str, List[str]] = None,
        send_to_search: Optional[bool] = None,
    ) -> Process:
        """
        HIGHLY EXPERIMENTAL API - may soon change or disappear.

        Creates a process without a pipeline (e.g. for later manual annotation or text analysis result import)
        :param process_name        : The name of the newly created process
        :param is_manual_annotation: The created process will be used for manual annotation i.e. the underlying data structure will be initialized immediately and not on later text analysis result import
        :param annotation_types    : Optional String parameter indicating which types should be saved. Supports wildcard expressions,
                                      - Example 1: "de.averbis.types.*" returns all types with prefix "de.averbis.types".
                                      - Example 2: Can also be a list of type names, e.g. ["de.averbis.types.health.Diagnosis", "de.averbis.types.health.Medication"]
        :param send_to_search:       Determines if the created process should be searchable.
        :return: The created process
        """
        process_type = self._map_process_type(Process._ProcessType.NO_INIT)
        if is_manual_annotation:
            process_type = self._map_process_type(Process._ProcessType.INIT)
        # noinspection PyProtectedMember
        self.project.client._create_and_run_process(
            self,
            process_name,
            pipeline=None,
            process_type=process_type,
            annotation_types=annotation_types,
            send_to_search=send_to_search,
        )

        return self.get_process(process_name)

    def _map_process_type(self, process_type: Process._ProcessType) -> str:
        # noinspection PyProtectedMember
        mapping = {
            Process._ProcessType.NO_INIT: "IMPORTED",
            Process._ProcessType.INIT: DocumentCollection._MANUAL_PROCESS_TYPE,
            Process._ProcessType.WITH_PIPELINE: "MACHINE",
        }
        return mapping[process_type]

    def delete(self) -> dict:
        """
        Deletes the document collection.
        """
        # noinspection PyProtectedMember
        return self.project.client._delete_document_collection(
            self.project.name, self.name
        )

    def import_documents(
        self,
        source: Union[Cas, Path, IO, str, dict],
        mime_type: Optional[str] = None,
        filename: Optional[str] = None,
        typesystem: Optional["TypeSystem"] = None,
        textanalysis_mode: Optional[TextanalysisMode] = None,
    ) -> List[dict]:
        """
        Imports documents from a given file, from a given string or from a dictionary (representing the json-format).
        Supported file content types are
        - plain text (text/plain),
        - json, containing the text in field 'content', the document name in field 'documentName' and optional key-value pair metadata (application/json) or multiple documents with these fields in a field named "documents",
        - Averbis Solr XML (application/vnd.averbis.solr+xml),
        - :ref:`UIMA types`.

        If a document is provided as a CAS object, the type system information can be automatically picked from the CAS
        object and should not be provided explicitly. If a CAS is provided as a string XML representation, then a type
        system must be explicitly provided.

        The method tries to automatically determine the format (mime type) of the provided document, so setting the
        mime type parameter should usually not be necessary.

        If possible, the method obtains the filename from the provided source. If this is not possible (e.g. if the
        source is a string or a CAS object), the filename should explicitly be provided. Note that a file in the
        Averbis Solr XML format can contain multiple documents and each of these has its name encoded within the XML.
        In this case, the setting filename parameter is not permitted at all.

        :param textanalysis_mode: Optional text analysis mode, controls how the imported document is analysed.
                                  TextanalysisMode.TRIGGER_PROCESSES (default): trigger a reprocess in all processes of the document
                                  TextanalysisMode.DO_NOTHING: no processes are triggered, textanalysis results of the document are kept
                                  TextanalysisMode.REMOVE_RESULTS: remove the textanalysis results of all processes for this document
        """

        # noinspection PyProtectedMember
        return self.project.client._import_documents(
            self.project.name,
            self.name,
            source,
            mime_type,
            filename,
            typesystem,
            textanalysis_mode,
        )

    @experimental_api
    def list_documents(self) -> dict:
        """
        HIGHLY EXPERIMENTAL API - may soon change or disappear.

        Lists the documents in the collection.
        """
        # noinspection PyProtectedMember
        return self.project.client._list_documents(self.project.name, self.name)

    def delete_document(self, document_name: str) -> dict:
        """
        Delete the document identified by name from this docuemnt collection
        """
        # noinspection PyProtectedMember
        return self.project.client._delete_document(
            self.project.name, self.name, document_name
        )

    @experimental_api
    def list_processes(self) -> List[Process]:
        """
        HIGHLY EXPERIMENTAL API - may soon change or disappear.

        Lists the processes of the collection.
        """
        return [
            process
            for process in self.project.list_processes()
            if process.document_source_name == self.name
        ]

    @experimental_api
    def export_json_document_stream(
        self, document_names: Optional[List[str]] = None
<<<<<<< HEAD
    ) -> Iterator[Dict[str, Any]]:
=======
    ) -> ExportDocumentStream:
>>>>>>> e001da57
        """
        HIGHLY EXPERIMENTAL API - may soon change or disappear.

        Export documents from a collection and return a generator of document objects.

        Args:
            document_names: Optional list of document names to export (empty list exports all)

        Yields:
            Document dictionaries from the export response
        """
        if document_names is None:
            document_names = []

        # Open the streaming response and return a safe iterator object which
        # ensures the underlying response is closed when fully consumed,
        # when closed explicitly, or when GC'd as a last-resort.
        resp = self.project.client._export_document_stream(
            self.project.name, self.name, document_names
        )
        resp.raise_for_status()

        # Use the module-level ExportDocumentStream which provides the same
        # iterator + deterministic close semantics and a weakref finalizer.
        return ExportDocumentStream(resp)

    @experimental_api
    def import_json_document_stream(
<<<<<<< HEAD
        self, document_generator: Generator[Dict[str, Any], None, None]
=======
        self, document_generator: Iterator[Dict[str, Any]]
>>>>>>> e001da57
    ) -> dict:
        """
        HIGHLY EXPERIMENTAL API - may soon change or disappear.

        Import documents to a collection from a document generator.

        Args:
<<<<<<< HEAD
            document_generator: Generator yielding document dictionaries
=======
            document_generator: Iterator yielding document dictionaries
>>>>>>> e001da57

        Returns:
            Response object from the import request
        """

        # POST streamed documents to import endpoint. We read and return the
        # JSON payload from the server and ensure the response is closed
        # deterministically before returning.
        resp = self.project.client._import_document_stream(
            self.project.name, self.name, document_generator
        )
        try:
            resp.raise_for_status()
            try:
                payload = resp.json()
            except Exception:
                # If server did not return JSON, return raw text as fallback
                try:
                    payload = resp.text
                except Exception:
                    payload = None
            return payload
        finally:
            try:
                resp.close()
            except Exception:
                pass

    def _get_document_identifier(self, document_name: str) -> str:
        documents = [
            document
            for document in self.list_documents()
            if document["documentName"] == document_name
        ]
        if not documents:
            raise Exception(
                f"Document with name {document_name} does not exist in collection {self.name}"
            )
        if len(documents) != 1:
            raise Exception(
                f"Document name{document_name} is not unique in collection {self.name}"
            )
        return documents[0]["documentIdentifier"]


class Pear:
    def __init__(self, project: "Project", identifier: str):
        self.project = project
        self.identifier = identifier

    def __repr__(self):
        return f'{self.__class__.__name__}(identifier="{self.identifier}", project="{self.project.name}")'

    @experimental_api
    def delete(self):
        """
        HIGHLY EXPERIMENTAL API - may soon change or disappear.

        Deletes the PEAR.
        """
        # noinspection PyProtectedMember
        self.project.client._delete_pear(self.project.name, self.identifier)

    @experimental_api
    def get_default_configuration(self) -> dict:
        """
        HIGHLY EXPERIMENTAL API - may soon change or disappear.

        Get the default configuration of the PEAR.
        """
        # noinspection PyProtectedMember
        return self.project.client._get_default_pear_configuration(
            self.project.name, self.identifier
        )


class Project:
    def __init__(self, client: "Client", name: str):
        self.client = client
        self.name = name
        self.__cached_pipelines: dict = {}

    def __repr__(self):
        return f'{self.__class__.__name__}(name="{self.name}")'

    def get_pipeline(self, name: str) -> Pipeline:
        """
        Access an existing pipeline.

        :return: The pipeline.
        """
        if name not in self.__cached_pipelines:
            self.__cached_pipelines[name] = Pipeline(self, name)

        return self.__cached_pipelines[name]

    def create_pipeline(
        self, configuration: dict, name: Optional[str] = None
    ) -> Pipeline:
        """
        Create a new pipeline.

        :return: The pipeline.
        """

        # The pipeline name parameter differs between schemaVersion 1.x ("name") and 2.x ("pipelineName")
        if configuration["schemaVersion"].startswith("1."):
            pipeline_name_key = "name"
        else:
            pipeline_name_key = "pipelineName"

        if name is not None:
            cfg = copy.deepcopy(configuration)
            cfg[pipeline_name_key] = name
        else:
            cfg = configuration
            name = cfg[pipeline_name_key]

        # noinspection PyProtectedMember
        self.client._create_pipeline(self.name, cfg)
        new_pipeline = Pipeline(self, name)
        self.__cached_pipelines[name] = new_pipeline
        return new_pipeline

    @experimental_api
    def list_pipelines(self) -> List[Pipeline]:
        """
        HIGHLY EXPERIMENTAL API - may soon change or disappear.

        List pipelines for the current project.

        :return: List of pipelines.
        """
        # noinspection PyProtectedMember
        response = self.client._list_pipelines(self.name)

        return [Pipeline(self, p["name"]) for p in response]

    @experimental_api
    def list_annotators(self) -> List[dict]:
        """
        HIGHLY EXPERIMENTAL API - may soon change or disappear.

        List annotators (components) for the current project i.e. their identifier, displayName, bundle and version.

        :return: List of annotator information.
        """
        # noinspection PyProtectedMember
        return self.client._list_annotators(self.name)

    @experimental_api
    def list_resource_containers(self) -> List[ResourceContainer]:
        """
        HIGHLY EXPERIMENTAL API - may soon change or disappear.

        List the resource containers for the current project.
        """
        project_url = f"/experimental/textanalysis/projects/{self.name}"
        # noinspection PyProtectedMember
        return self.client._list_resource_containers(project_url)

    @experimental_api
    def create_resource_container(
        self, name: str, resources_zip_path: Optional[Union[Path, str]] = None
    ) -> ResourceContainer:
        """
        HIGHLY EXPERIMENTAL API - may soon change or disappear.

        Create empty resource container with given name for this project or additionally upload zipped resources.
        """
        project_url = f"/experimental/textanalysis/projects/{self.name}"
        # noinspection PyProtectedMember
        return self.client._create_resource_container(
            name, project_url, resources_zip_path
        )

    @experimental_api
    def exists_pipeline(self, name: str) -> bool:
        """
        HIGHLY EXPERIMENTAL API - may soon change or disappear.

        Checks if a pipeline exists.
        """

        pipelines = self.list_pipelines()
        return any(p.name == name for p in pipelines)

    def create_terminology(
        self,
        terminology_name: str,
        label: str,
        languages: List[str],
        concept_type: str = "de.averbis.extraction.types.Concept",
        version: str = "",
        hierarchical: bool = True,
    ) -> Terminology:
        """
        Create a new terminology.

        :return: The terminology.
        """
        # noinspection PyProtectedMember
        response = self.client._create_terminology(
            self.name,
            terminology_name,
            label,
            languages,
            concept_type,
            version,
            hierarchical,
        )
        return Terminology(self, response["terminologyName"])

    def get_terminology(self, terminology: str) -> Terminology:
        """
        Obtain an existing terminology.

        :return: The terminology.
        """
        return Terminology(self, terminology)

    def list_terminologies(self) -> dict:
        """
        List all existing terminologies.

        :return: The terminology list.
        """
        # noinspection PyProtectedMember
        return self.client._list_terminologies(self.name)

    def create_document_collection(self, name: str) -> DocumentCollection:
        """
        Creates a new document collection.

        :return: The document collection.
        """
        # noinspection PyProtectedMember
        return self.client._create_document_collection(self.name, name)

    def get_document_collection(self, collection: str) -> DocumentCollection:
        """
        Obtain an existing document collection.

        :return: The document collection.
        """
        # noinspection PyProtectedMember
        return DocumentCollection(self, collection)

    def list_document_collections(self) -> List[DocumentCollection]:
        """
        Lists all document collections.

        :return: List of DocumentCollection objects
        """
        # noinspection PyProtectedMember
        collections = self.client._list_document_collections(self.name)
        return [DocumentCollection(self, c["name"]) for c in collections]

    def exists_document_collection(self, name: str):
        """
        Checks if a document collection exists.

        :return: Whether the collection exists
        """
        # noinspection PyProtectedMember
        collections = self.client._list_document_collections(self.name)
        return any(c["name"] == name for c in collections)

    def delete(self) -> None:
        """
        Delete the project.
        """
        # noinspection PyProtectedMember
        self.client._delete_project(self.name)
        return None

    def classify_text(self, text: str, classification_set: str = "Default") -> dict:
        """
        Classify the given text.

        :return: The raw payload of the server response. Future versions of this library may return a better-suited
                 representation.
        """
        # noinspection PyProtectedMember
        return self.client._classify_document(
            self.name,
            text.encode(ENCODING_UTF_8),
            classification_set,
            DOCUMENT_IMPORTER_TEXT,
        )

    def search(self, query: str = "", **kwargs) -> dict:
        """
        Search for documents matching the query.

        :return: The raw payload of the server response. Future versions of this library may return a better-suited
                 representation.
        """
        # noinspection PyProtectedMember
        return self.client._select(self.name, query, **kwargs)

    @experimental_api
    def list_pears(self) -> List[str]:
        """
        HIGHLY EXPERIMENTAL API - may soon change or disappear.

        List all existing pears by identifier.
        :return: The list of pear identifiers.
        """
        # noinspection PyProtectedMember
        return self.client._list_pears(self.name)

    @experimental_api
    def delete_pear(self, pear_identifier: str) -> dict:
        """
        HIGHLY EXPERIMENTAL API - may soon change or disappear.

        Delete the pear by identifier.
        """
        # noinspection PyProtectedMember
        return self.client._delete_pear(self.name, pear_identifier)

    @experimental_api
    def install_pear(self, file_or_path: Union[IO, Path, str]) -> Pear:
        """
        HIGHLY EXPERIMENTAL API - may soon change or disappear.

        Install a pear by file or path.
        """
        # noinspection PyProtectedMember
        pear_identifier = self.client._install_pear(self.name, file_or_path)
        return Pear(self, pear_identifier)

    @experimental_api
    def list_processes(self) -> List[Process]:
        """
        HIGHLY EXPERIMENTAL API - may soon change or disappear.

        List all existing processes by name and document source name.
        :return: The list of processes.
        """
        # noinspection PyProtectedMember
        return self.client._list_processes(self)

    @experimental_api
    @deprecated("Use resource container API instead.")
    def list_resources(self) -> List[str]:
        """
        DEPRECATED: Use ResourceContainer.list_resources() instead.

        List the resources of the project.

        :return: The list of project resources.
        """
        # noinspection PyProtectedMember
        return self.client._list_resources(project_name=self.name)["files"]

    @experimental_api
    @deprecated("Use resource container API instead.")
    def download_resources(self, target_zip_path: Union[Path, str]) -> None:
        """
        DEPRECATED: Use ResourceContainer.export_resources() instead.

        Download Project-level pipeline resources and store in given path.
        """
        # noinspection PyProtectedMember
        self.client._download_resources(target_zip_path, project_name=self.name)

    @experimental_api
    @deprecated("Use resource container API instead.")
    def delete_resources(self) -> None:
        """
        DEPRECATED: Use ResourceContainer.delete() instead.

        Delete the resources of the project.
        """
        # noinspection PyProtectedMember
        self.client._delete_resources(project_name=self.name)

    @experimental_api
    @deprecated("Use resource container API instead.")
    def upload_resources(
        self, source: Union[IO, Path, str], path_in_zip: Union[Path, str] = ""
    ) -> List[str]:
        """
        DEPRECATED: Use create_resource_container() instead.

        Upload file to the project resources. Existing files with same path/name will be overwritten.

        :return: List of resources after upload.
        """
        # noinspection PyProtectedMember
        zip_file = self.client._create_zip_io(source, path_in_zip)
        # noinspection PyProtectedMember
        return self.client._upload_resources(zip_file, project_name=self.name)["files"]


class EvaluationConfiguration:
    def __init__(
        self,
        comparison_annotation_type_name: str,
        features_to_compare: List[str],
        reference_annotation_type_name: Optional[str] = None,
        **kwargs,
    ):
        """
        Configuration for the evaluation of one annotation type

        :param comparison_annotation_type_name:   fully qualified name of the annotation that will be compared;
            can also be a rule of format fully_qualified_name[feature1=value1&amp;&amp;feature2=value2...]
            can be extended by another rule of the same type, meaning that an annotation must be contained, e.g:
            fully_qualified_name[feature1=value1&amp;&amp;feature2=value2...] >
            fully_qualified_name[feature1=value1&amp;&amp;feature2=value2...]
        :param reference_annotation_type_name:   fully qualified name of the annotation in the reference text analysis
            result that other annotations should be compared to; can also be a rule (see annotation_type_name above).
            If not given, the same annotation as the comparison annotation is used
        :param features_to_compare:   The list of features that should be used in the comparison, e.g., begin, end,
            uniqueID.
        """
        self.partialMatchCriteria: Union[str, None] = None
        self.partialMatchArguments: List[str] = []
        # Features to be excluded from deep feature structure comparisons. These are regular
        # expressions which match against the fully qualified feature name (type:feature).
        self.excludeFeaturePatterns: List[str] = []
        # Regular expression specifying character sequences that should be ignored when
        # values of string features are compared
        self.stringFeatureComparisonIgnorePattern = None
        self.compareAnnotationRule = comparison_annotation_type_name
        if reference_annotation_type_name:
            self.goldAnnotationRule = reference_annotation_type_name
        if reference_annotation_type_name is None:
            self.goldAnnotationRule = comparison_annotation_type_name
        self.featuresToBeCompared = features_to_compare
        self.allowMultipleMatches = False
        self.stringFeatureComparisonIgnoreCase = False
        self.forceComparisonWhenGoldstandardMissing = False
        self.projectAnnotationsTo = None
        self.__dict__.update(kwargs)

    def add_feature(self, feature_name: str) -> "EvaluationConfiguration":
        self.featuresToBeCompared.append(feature_name)
        return self

    def use_overlap_partial_match(self) -> "EvaluationConfiguration":
        """
        Overlapping annotations are used to calculate partial positives.  Normally, these will replace a FalsePositive
        or FalseNegative if a partial match is identified.
        """
        self.partialMatchCriteria = "OVERLAP_MATCH"
        return self

    def use_range_variance_partial_match(
        self, range_variance: int
    ) -> "EvaluationConfiguration":
        """
        Annotations that are offset by the given variance are used to calculate partial positives.
        Normally, these will replace a FalsePositive or FalseNegative if a partial match is identified.
        """
        self.partialMatchCriteria = "RANGE_VARIANCE_MATCH"
        self.partialMatchArguments = [str(range_variance)]
        return self

    def use_enclosing_annotation_partial_match(
        self, enclosing_annotation_type_name: str
    ) -> "EvaluationConfiguration":
        """
        Annotations that are covered by the given annotation type are used to calculate partial positives.
        Normally, these will replace a FalsePositive or FalseNegative if a partial match is identified.
        """
        self.partialMatchCriteria = "ENCLOSING_ANNOTATION_MATCH"
        self.partialMatchArguments = [enclosing_annotation_type_name]
        return self


class Client:
    def __init__(
        self,
        url_or_id: str,
        api_token: Optional[str] = None,
        verify_ssl: Union[str, bool] = True,
        settings: Optional[Union[str, Path, dict]] = None,
        username: Optional[str] = None,
        password: Optional[str] = None,
        timeout: Optional[float] = None,
        polling_timeout: int = 30,
        poll_delay: int = 5,
    ):
        """
        A Client is the base object for all calls within the Averbis Python API.

        The Client can be initialized by passing the required parameters (e.g. URL and API Token) or
        by creating a client-settings.json file in which the information is stored.
        The client-settings.json allows specifying different profiles for different servers.
        Please see the example in the project README for more information.

        :param url_or_id:  The URL to the platform instance or an identifier of a profile in a client settings file
        :param api_token:  The API Token enabling users to perform requests in the platform
        :param verify_ssl: Whether the SSL verifcation should be activated (default=True)
        :param settings:   Either a dictionary containing settings information or a path to the settings file.
                           As fallback, a "client-settings.json" file is searched in the current directory and in $HOME/.averbis/
        :param username:   If no API token is provided, then a username can be provided together with a password to generate a new API token
        :param password:   If no API token is provided, then a username can be provided together with a password to generate a new API token
        :param timeout:    An optional global timeout (in seconds) specifiying how long the Client is waiting for a server response (default=None).

        :param polling_timeout: Timeout (in seconds) after which polling for specific status requests is no longer tried.
        :param poll_delay: Time (in seconds) between requests to server for specific status.
        """

        self._polling_timeout = polling_timeout
        self._poll_delay = poll_delay
        self.__logger = logging.getLogger(
            self.__class__.__module__ + "." + self.__class__.__name__
        )
        self._api_token = api_token
        self._verify_ssl = verify_ssl
        self._timeout = timeout

        if isinstance(settings, dict):
            self._settings = settings
        else:
            self._settings = self._load_settings(settings)

        if url_or_id.lower().startswith("http://") or url_or_id.lower().startswith(
            "https://"
        ):
            self._url = url_or_id
        else:
            if self._exists_profile("*"):
                self._apply_profile("*")
            self._apply_profile(url_or_id)

        self._normalize_url()

        if self._api_token is None:
            if username is not None and password is not None:
                self.ensure_available()
                self.regenerate_api_token(username, password)
            else:
                raise Exception(
                    "An API Token is required for initializing the Client.\n"
                    + "You can either pass it directly with: Client(url,api_token=your_token) or you can\n"
                    + "generate a new API token with: Client(url, username='your_user_name', password='your_password')."
                )
        self._build_info: dict = {}
        self._spec_version: str = ""

    def __repr__(self):
        return f"{self.__class__.__name__}({self._url})"

    def upload_license(self, license_path: Union[Path, str]) -> dict:
        if isinstance(license_path, str):
            license_path = Path(license_path)

        # We cannot check directly for build information here because this is not allowed without active license file
        try:
            license_content = license_path.read_text(encoding=ENCODING_UTF_8)
            data: IO = BytesIO(license_content.encode(ENCODING_UTF_8))
            files = {"licenseFile": (license_path.name, data, MEDIA_TYPE_TEXT_PLAIN)}
            response = self.__request_with_json_response(
                "put",
                f"/v1/license",
                files=files,
            )
            return response["payload"]
        except RequestException as e:
            raise ExtendedRequestException(
                f"A problem occurred while uploading the license file. Please note that the function 'client.upload_license(license_path)' is only supported for Health Discovery version 7.4.0 and newer. The full error was:\n{e}",
                status_code=getattr(e, "status_code", None),
                reason=getattr(e, "reason", None),
                url=getattr(e, "url", None),
                error_message=getattr(e, "error_message", None),
            )

    def _exists_profile(self, profile: str):
        return (
            self._settings
            and "profiles" in self._settings
            and profile in self._settings["profiles"]
        )

    def _apply_profile(self, profile: str):
        if not self._exists_profile(profile):
            raise Exception(f"No profile named {profile} found in settings")

        connection_profile = self._settings["profiles"][profile]

        if "url" in connection_profile:
            self._url = connection_profile["url"]
        if "api-token" in connection_profile:
            self._api_token = connection_profile["api-token"]
        if "verify-ssl" in connection_profile:
            self._verify_ssl = connection_profile["verify-ssl"]
        if "timeout" in connection_profile:
            self._timeout = connection_profile["timeout"]

    def _load_settings(self, path: Optional[Union[str, Path]] = None) -> dict:
        """
        Loads the client settings from a given path or (as fallback) searches for a "client-settings.json" file in the current path or in $HOME/.averbis.

        :param path: Direct path to the settings json file (optional)
        :return: A dictionary containing information about the client (URL, API Token, etc.).
        """
        if path:
            path = path if isinstance(path, Path) else Path(path)
            self.__logger.info(f"Loading settings from {path}")
            with path.open(encoding=ENCODING_UTF_8) as source:
                return json.load(source)

        cwd_settings_path = Path.cwd().joinpath("client-settings.json")
        if cwd_settings_path.exists():
            self.__logger.info(f"Loading settings from {cwd_settings_path}")
            with cwd_settings_path.open(encoding=ENCODING_UTF_8) as source:
                return json.load(source)

        per_user_settings_path = Path.home().joinpath(".averbis/client-settings.json")
        if per_user_settings_path.exists():
            self.__logger.info(f"Loading settings from {per_user_settings_path}")
            with per_user_settings_path.open(encoding=ENCODING_UTF_8) as source:
                return json.load(source)

        return {}

    def _normalize_url(self) -> None:
        if self._url.endswith("#/"):
            self._url = self._url[:-2]

    def set_timeout(self, timeout: float) -> "Client":
        """
        Overwriting the Client-level timeout with a new timeout.

        :param timeout: Timeout duration in seconds
        :return: The client.
        """
        self._timeout = timeout
        return self

    def ensure_available(self, timeout: float = 120) -> "Client":
        """
        Checks whether the server is available and responding. The call will block for a given time if the server
        is not available. If the time has passed without the server becoming available , an exception will be generated.
        """
        started_at = time()
        while time() < started_at + timeout:
            try:
                response = requests.get(self._url, timeout=2, verify=self._verify_ssl)
                if response.ok:
                    return self
                self.__logger.info(
                    "Server responded %s: waiting for server to become available...",
                    response.status_code,
                )
            except requests.RequestException as e:
                self.__logger.info(
                    "Server connection failed: waiting for server to become available..."
                )
                pass
            sleep(5)

        raise OperationTimeoutError(
            f"Server still not available after {round(time() - started_at)} seconds"
        )

    def _run_request(self, method: str, endpoint: str, **kwargs) -> requests.Response:
        def make_value_compatible_with_rest_api(value):
            if value is True:
                return "true"
            elif value is False:
                return "false"
            else:
                return value

        if "headers" in kwargs:
            kwargs["headers"] = self._default_headers(kwargs.get("headers"))
        else:
            kwargs["headers"] = self._default_headers()

        if "json" in kwargs:
            if "headers" not in kwargs or HEADER_CONTENT_TYPE not in kwargs["headers"]:
                kwargs["headers"][HEADER_CONTENT_TYPE] = MEDIA_TYPE_APPLICATION_JSON

        if "params" in kwargs:
            kwargs["params"] = {
                k: make_value_compatible_with_rest_api(v)
                for k, v in kwargs["params"].items()
            }

        kwargs["verify"] = self._verify_ssl

        if "timeout" not in kwargs or kwargs["timeout"] is None:
            kwargs["timeout"] = self._timeout

        url = self._build_url(endpoint)
        raw_response = requests.request(method, url, **kwargs)
        self.__logger.debug(
            "Response for %s %s: %s -- %s",
            method,
            url,
            raw_response,
            raw_response.content,
        )
        return raw_response

    def _build_url(self, endpoint):
        return f"{self._url.rstrip('/')}/rest/{quote(endpoint.lstrip('/'))}"

    def __request_with_json_response(
        self, method: str, endpoint: str, **kwargs
    ) -> dict:
        """
        A json response is used in almost all endpoints. Error messages are also returned as json.
        """
        raw_response = self._run_request(method, endpoint, **kwargs)

        if not raw_response.ok:
            self.__handle_error(raw_response)

        try:
            return raw_response.json()
        except JSONDecodeError as e:
            raise JSONDecodeError(
                msg="The server successfully returned a response, however, this response could not be converted to Json.",
                doc=e.doc,
                pos=e.pos,
            )

    def __request_with_bytes_response(
        self, method: str, endpoint: str, **kwargs
    ) -> bytes:
        """
        A bytes response is used in the experimental API for encoding CAS objects.
        """
        raw_response = self._run_request(method, endpoint, **kwargs)
        if not raw_response.ok:
            self.__handle_error(raw_response)

        content_type_header = raw_response.headers.get(HEADER_CONTENT_TYPE, "")
        is_actually_json_response = MEDIA_TYPE_APPLICATION_JSON in content_type_header
        if is_actually_json_response:
            raise TypeError(
                f"Expected the return content to be bytes, but got [{content_type_header}]: {raw_response}"
            )
        return raw_response.content

    def _default_headers(self, items=None) -> dict:
        if items is None:
            items = {}

        headers = items
        if HEADER_ACCEPT not in headers:
            headers = {
                HEADER_ACCEPT: MEDIA_TYPE_APPLICATION_JSON,
                **items,
            }

        if self._api_token:
            headers["api-token"] = self._api_token

        return headers

    def change_password(self, user: str, old_password: str, new_password: str) -> dict:
        """
        Changes the password of the given user.

        :return: The raw payload of the server response. Future versions of this library may return a better-suited
                 representation.
        """
        response = self.__request_with_json_response(
            "put",
            f"/v1/users/{user}/changeMyPassword",
            json={"oldPassword": old_password, "newPassword": new_password},
        )
        return response["payload"]

    def generate_api_token(self, user: str, password: str) -> Optional[str]:
        """
        Generates an API token using the given user/password and stores the API token in the client for further use.
        Normally, you would never call this method but rather work with a previously generated API token.

        :return: the API token that was obtained
        """

        response = self.__request_with_json_response(
            "post",
            f"/v1/users/{user}/apitoken",
            json={"password": password, "userSourceName": ""},
        )
        self._api_token = response["payload"]
        return self._api_token

    def regenerate_api_token(self, user: str, password: str) -> Optional[str]:
        """
        Regenerates an API token using the given user/password and stores the API token in the client for further use.
        Normally, you would never call this method but rather work with a previously generated API token.

        :return: the API token that was obtained
        """

        response = self.__request_with_json_response(
            "put",
            f"/v1/users/{user}/apitoken",
            json={"password": password, "userSourceName": ""},
        )
        self._api_token = response["payload"]
        return self._api_token

    def invalidate_api_token(self, user: str, password: str) -> None:
        """
        Invalidates the API token for the given user. This method does not clear the API token from this client object.
        If the client is currently using the API token that is being cleared, subsequent operations will fail.
        """
        self.__request_with_json_response(
            "delete",
            f"/v1/users/{user}/apitoken",
            json={"password": password, "userSourceName": ""},
        )
        return None

    def get_api_token_status(self, user: str, password: str) -> str:
        """
        Obtains the status of the given API token.

        :return: The raw payload of the server response. Future versions of this library may return a better-suited
                 representation.
        """
        response = self.__request_with_json_response(
            "post",
            f"/v1/users/{user}/apitoken/status",
            json={"password": password, "userSourceName": ""},
        )
        return response["payload"]

    def get_spec_version(self) -> str:
        """
        Helper function that returns the spec version of the server instance.

        :return: The spec version as string
        """
        return self.get_build_info()["specVersion"]

    def get_build_info(self) -> dict:
        """
        Obtains information about the version of the server instance.

        :return: The raw payload of the server response. Future versions of this library may return a better-suited
                 representation.
        """
        if not self._build_info:
            response = self.__request_with_json_response("get", f"/v1/buildInfo")
            self._build_info = response["payload"]
        return self._build_info

    def create_project(
        self, name: str, description: str = "", exist_ok=False
    ) -> Project:
        """
        Creates a new project.

        :param name: The name of the new project
        :param description: The description of the new project
        :param exist_ok: If exist_ok is False (the default), a ValueError is raised if the project already exists. If
        exist_ok is True and the project exists, then the existing project is returned.
        :return: The project.
        """

        if self.exists_project(name):
            if exist_ok:
                project = self.get_project(name)
            else:
                raise ValueError(
                    f"This project '{name}' already exists. You can pass the flag exist_ok=True to create_project to obtain the existing project."
                )
        else:
            response = self.__request_with_json_response(
                "post",
                f"/v1/projects",
                params={"name": name, "description": description},
            )
            project = Project(self, response["payload"]["name"])
        return project

    def get_project(self, name: str) -> Project:
        """
        Access an existing project.

        :return: The project.
        """
        return Project(self, name)

    @experimental_api
    def _delete_resource_container(self, name: str, base_url: str) -> None:
        """
        HIGHLY EXPERIMENTAL API - may soon change or disappear.
        Use the ResourceContainer.delete() instead.
        """
        build_version = self.get_build_info()
        if not self._is_higher_equal_version(build_version["platformVersion"], 8, 23):
            raise OperationNotSupported(
                f"The container resource API is only supported for platform versions >= 8.23, but current platform is {build_version['platformVersion']}."
            )
        container_url = f"{base_url}/{name}"
        self.__request_with_json_response("delete", container_url)

    @experimental_api
    def _delete_resource(
        self, container_name: str, base_url: str, resource_path: str
    ) -> None:
        """
        HIGHLY EXPERIMENTAL API - may soon change or disappear.
        Use ResourceContainer.delete_resource() instead.
        """
        build_version = self.get_build_info()
        if not self._is_higher_equal_version(build_version["platformVersion"], 8, 23):
            raise OperationNotSupported(
                f"The container resource API is only supported for platform versions >= 8.23, but current platform is {build_version['platformVersion']}."
            )
        self.__request_with_json_response(
            "delete",
            f"{base_url}/{container_name}/resources",
            params={"relativePath": resource_path},
        )

    @experimental_api
    def list_resource_containers(self) -> List[ResourceContainer]:
        """
        HIGHLY EXPERIMENTAL API - may soon change or disappear.
        List all global resource containers
        """
        client_base_url = "/experimental/textanalysis"
        return self._list_resource_containers(client_base_url)

    @experimental_api
    def _list_resource_containers(self, base_url) -> List[ResourceContainer]:
        """
        HIGHLY EXPERIMENTAL API - may soon change or disappear.
        Use respective public list_container_resources() instead
        """
        build_version = self.get_build_info()
        if not self._is_higher_equal_version(build_version["platformVersion"], 8, 23):
            raise OperationNotSupported(
                f"The container resource API is only supported for platform versions >= 8.23, but current platform is {build_version['platformVersion']}."
            )
        container_url = f"{base_url}/containers"
        response = self.__request_with_json_response("get", container_url)
        if response["errorMessages"]:
            raise Exception(
                f"Error while listing resource containers: {response['errorMessages']}"
            )
        payload = response["payload"]
        containers = payload["containers"]
        return [
            ResourceContainer(
                self, container["name"], container["scope"], container_url
            )
            for container in containers
        ]

    @experimental_api
    def create_resource_container(
        self, name: str, resources_zip_path: Optional[Union[Path, str]] = None
    ) -> ResourceContainer:
        """
        HIGHLY EXPERIMENTAL API - may soon change or disappear.
        Create global empty resource container or additionally upload provided resources to the new container.
        """
        client_base_url = "/experimental/textanalysis"
        return self._create_resource_container(
            name, client_base_url, resources_zip_path
        )

    @experimental_api
    def _create_resource_container(
        self,
        name: str,
        base_url: str,
        resources_zip_path: Optional[Union[Path, str]] = None,
    ) -> ResourceContainer:
        """
        HIGHLY EXPERIMENTAL API - may soon change or disappear.
        Use respective public create_resource_container() method instead.
        """
        build_version = self.get_build_info()
        if not self._is_higher_equal_version(build_version["platformVersion"], 8, 23):
            raise OperationNotSupported(
                f"The container resource API is only supported for platform versions >= 8.23, but current platform is {build_version['platformVersion']}."
            )
        container_url = f"{base_url}/containers"
        request_params = {"containerName": name}
        if resources_zip_path is None:
            response = self.__request_with_json_response(
                "post", container_url, params=request_params
            )
        else:
            if isinstance(resources_zip_path, str):
                resources_zip_path = Path(resources_zip_path)
            with open(resources_zip_path, "rb") as data:
                response = self.__request_with_json_response(
                    "post",
                    container_url,
                    params=request_params,
                    files={
                        "zippedResourceContainer": ("zippedResourceContainer", data)
                    },
                )
        if response["errorMessages"]:
            raise Exception(
                f"Error during resource container creation {response['errorMessages']}"
            )
        resource_container = response["payload"]
        return ResourceContainer(
            self,
            name=resource_container["containerName"],
            scope=resource_container["scope"],
            base_url=container_url,
        )

    @experimental_api
    def _list_container_resources(
        self, container_name: str, base_url: str
    ) -> List[str]:
        """
        HIGHLY EXPERIMENTAL API - may soon change or disappear.
        Use ResourceContainer.list_resources() instead.
        """
        build_version = self.get_build_info()
        if not self._is_higher_equal_version(build_version["platformVersion"], 8, 23):
            raise OperationNotSupported(
                f"The container resource API is only supported for platform versions >= 8.23, but current platform is {build_version['platformVersion']}."
            )
        response = self.__request_with_json_response(
            "get", f"{base_url}/{container_name}"
        )
        if response["errorMessages"]:
            raise Exception(
                f"Error while listing resources in container {container_name}: {response['errorMessages']}"
            )
        payload = response["payload"]
        resources = payload["resources"]
        return [resource["relativePath"] for resource in resources]

    @experimental_api
    def _export_resource(
        self,
        target_path: Union[str, Path],
        container_name: str,
        base_url: str,
        resource_path: str,
    ) -> None:
        """
        HIGHLY EXPERIMENTAL API - may soon change or disappear.
        Use ResourceContainer.export_resource() instead.
        """
        build_version = self.get_build_info()
        if not self._is_higher_equal_version(build_version["platformVersion"], 8, 23):
            raise OperationNotSupported(
                f"The container resource API is only supported for platform versions >= 8.23, but current platform is {build_version['platformVersion']}."
            )
        if isinstance(target_path, str):
            target_path = Path(target_path)
        target_path.parent.mkdir(parents=True, exist_ok=True)
        with open(target_path, "wb") as resource_file:
            resource = self.__request_with_bytes_response(
                "get",
                f"{base_url}/{container_name}/resources",
                params={"relativePath": resource_path},
            )
            resource_file.write(resource)

    @experimental_api
    def _upsert_resource(
        self,
        resource_file_path: Union[str, Path],
        container_name: str,
        base_url: str,
        resource_path: str,
    ) -> None:
        """
        HIGHLY EXPERIMENTAL API - may soon change or disappear.
        Use ResourceContainer.upsert_resource() instead.
        """
        build_version = self.get_build_info()
        if not self._is_higher_equal_version(build_version["platformVersion"], 8, 23):
            raise OperationNotSupported(
                f"The container resource API is only supported for platform versions >= 8.23, but current platform is {build_version['platformVersion']}."
            )
        request_params = {"relativePath": resource_path}
        request_url = f"{base_url}/{container_name}/resources"
        if isinstance(resource_file_path, str):
            resource_file_path = Path(resource_file_path)
        with resource_file_path.open("rb") as data:
            response = self.__request_with_json_response(
                "post",
                request_url,
                params=request_params,
                files={"resource": ("resource", data)},
            )
            if response["errorMessages"]:
                raise Exception(
                    f"Error during resource upload {response['errorMessages']}"
                )

    @experimental_api
    def _export_container_resources(
        self, target_zip_path: Union[Path, str], container_name: str, base_url: str
    ) -> None:
        """
        HIGHLY EXPERIMENTAL API - may soon change or disappear.
        Use ResourceContainer.export_resources() instead.
        """
        build_version = self.get_build_info()
        if not self._is_higher_equal_version(build_version["platformVersion"], 8, 23):
            raise OperationNotSupported(
                f"The container resource API is only supported for platform versions >= 8.23, but current platform is {build_version['platformVersion']}."
            )
        if isinstance(target_zip_path, str):
            target_zip_path = Path(target_zip_path)

        target_zip_path.parent.mkdir(parents=True, exist_ok=True)
        request_headers = {
            HEADER_CONTENT_TYPE: MEDIA_TYPE_APPLICATION_JSON,
            HEADER_ACCEPT: MEDIA_TYPE_APPLICATION_ZIP,
        }
        with open(target_zip_path, "wb") as zip_file:
            resources = self.__request_with_bytes_response(
                "get", f"{base_url}/{container_name}", headers=request_headers
            )
            zip_file.write(resources)

    @experimental_api
    @deprecated("Use resource container API instead.")
    def list_resources(self) -> List[str]:
        """
        DEPRECATED: Use ResourceContainer.list_resources() instead.

        List the resources that are globally available.

        :return: List of resources.
        """
        return self._list_resources()["files"]

    @experimental_api
    @deprecated("Use resource container API instead.")
    def download_resources(self, target_zip_path: Union[Path, str]) -> None:
        """
        DEPRECATED: Use ResourceContainer.export_resources() instead.

        Download Client-level pipeline resources and store in given path.
        """
        # noinspection PyProtectedMember
        self._download_resources(target_zip_path)

    @experimental_api
    @deprecated("Use resource container API instead.")
    def delete_resources(self) -> None:
        """
        DEPRECATED: Use ResourceContainer.delete() instead.

        Delete the global resources.
        """
        # noinspection PyProtectedMember
        self._delete_resources()

    @experimental_api
    @deprecated("Use resource container API instead.")
    def upload_resources(
        self, source: Union[IO, Path, str], path_in_zip: Union[Path, str] = ""
    ) -> List[str]:
        """
        DEPRECATED: Use create_resource_container() instead.

        Upload file to the global resources. Existing files with same path/name will be overwritten.

        :return: List of resources after upload.
        """
        zip_file = self._create_zip_io(source, path_in_zip)
        return self._upload_resources(zip_file)["files"]

    def list_projects(self) -> dict:
        """
        Returns a list of the projects.
        """

        try:
            response = self.__request_with_json_response("get", f"/v1/projects")
        except RequestException as e:
            # in HD 6 below 6.11.0 the following url is used
            if "405" not in e.args[0]:
                raise e
            response = self.__request_with_json_response(
                "get", f"/experimental/projects"
            )
        return response["payload"]

    @experimental_api
    def exists_project(self, name: str) -> bool:
        """
        HIGHLY EXPERIMENTAL API - may soon change or disappear.

        Checks if a project exists.
        """

        projects = self.list_projects()
        return any(p["name"] == name for p in projects)

    @experimental_api
    def _delete_project(self, name: str) -> None:
        """
        HIGHLY EXPERIMENTAL API - may soon change or disappear.

        Use Project.delete() instead.
        """
        if self.get_build_info()["specVersion"].startswith("5."):
            raise OperationNotSupported(
                "Deleting projects is not supported in platform version 5.x."
            )

        response = self.__request_with_json_response(
            "delete", f"/experimental/projects/{name}"
        )
        return response["payload"]

    def _list_document_collections(self, project: str) -> dict:
        """
        Use Project.list_document_collections() instead.
        """
        response = self.__request_with_json_response(
            "get", f"/v1/importer/projects/{project}/documentCollections"
        )

        return response["payload"]

    def _create_document_collection(
        self, project: str, collection_name: str
    ) -> DocumentCollection:
        """
        Use Project.create_document_collection() instead.
        """
        response = self.__request_with_json_response(
            "post",
            f"/v1/importer/projects/{project}/documentCollections",
            json={"name": collection_name},
        )
        return DocumentCollection(
            self.get_project(project), response["payload"]["name"]
        )

    def _get_document_collection(self, project: str, collection_name: str):
        """
        Use DocumentCollection.get_number_of_documents() instead.
        """
        response = self.__request_with_json_response(
            "get",
            f"/v1/importer/projects/{project}/documentCollections/{collection_name}",
        )

        return response["payload"]

    def _delete_document_collection(self, project: str, collection_name: str) -> dict:
        """
        Use DocumentCollection.delete() instead.
        """
        response = self.__request_with_json_response(
            "delete",
            f"/v1/importer/projects/{project}/documentCollections/{collection_name}",
        )
        return response["payload"]

    @experimental_api
    def _list_documents(self, project: str, collection_name: str) -> dict:
        """
        HIGHLY EXPERIMENTAL API - may soon change or disappear.

        Lists the documents in the collection.
        """

        response = self.__request_with_json_response(
            "get",
            f"/experimental/projects/{project}/documentCollections/{collection_name}/documents",
        )
        return response["payload"]

    def _import_documents(
        self,
        project: str,
        collection_name: str,
        source: Union[Cas, Path, IO, str, dict],
        mime_type: Optional[str] = None,
        filename: Optional[str] = None,
        typesystem: Optional["TypeSystem"] = None,
        textanalysis_mode: Optional[TextanalysisMode] = None,
    ) -> List[dict]:
        """
        Use DocumentCollection.import_document() instead.
        """

        def fetch_filename(
            src: Union[Cas, Path, IO, str], filename: Optional[str] = None
        ) -> str:
            if filename is not None and not isinstance(src, dict):
                return filename

            if isinstance(src, Path):
                return Path(src).name

            if isinstance(src, IOBase) and hasattr(src, "name"):
                return src.name

            if isinstance(src, dict) and "documentName" in src:
                documentName = src["documentName"]
                if filename is not None and documentName != filename:
                    raise ValueError(
                        f"The `filename` parameter '{filename}' does not match the documentName in the provided dict '{documentName}'."
                    )
                return documentName

            if isinstance(src, dict) and "documents" in src:
                if filename is not None:
                    raise ValueError(
                        f"The `filename` parameter cannot be used with a dict containing multiple documents. "
                    )
                return "document.json"

            raise ValueError(
                f"The `filename` parameter can only be automatically inferred for [Path, IO], but received a "
                f"'{type(src)}' object. The filename is required as it serves as an unique identifier for the document."
            )

        def guess_mime_type(src: Union[Cas, Path, IO, str, dict], file_name) -> str:
            if isinstance(src, str):
                return MEDIA_TYPE_TEXT_PLAIN
            if isinstance(src, Cas):
                return MEDIA_TYPE_APPLICATION_XMI
            if isinstance(src, dict):
                return MEDIA_TYPE_APPLICATION_JSON
            guessed_mime_type = mimetypes.guess_type(url=file_name)[0]
            if guessed_mime_type not in [
                MEDIA_TYPE_TEXT_PLAIN,
                MEDIA_TYPE_APPLICATION_SOLR_XML,
                MEDIA_TYPE_APPLICATION_JSON,
            ]:
                raise ValueError(
                    f"Unable to guess a valid mime_type. Supported file content types are plain text (mime_type = "
                    f"'{MEDIA_TYPE_TEXT_PLAIN}'), Averbis Solr XML (mime_type = "
                    f"'{MEDIA_TYPE_APPLICATION_SOLR_XML}'), '{MEDIA_TYPE_APPLICATION_JSON}' and "
                    + f"UIMA CAS file types ({','.join(MEDIA_TYPES_CAS)}).\n"
                    f"Please provide the correct mime_type with: `document_collection.import_documents(file, "
                    f"mime_type = ...)`."
                )
            return guessed_mime_type

        # textanalysis_mode is only supported for HD version 8
        if textanalysis_mode is not None and not self._is_higher_equal_version(
            self.get_spec_version(), 8, 0
        ):
            raise OperationNotSupported(
                "The textanalysis_mode parameter is only supported for Health Discovery versions >= 8.0."
            )

        # If the format is not a multi-document format, we need to have a filename. If it is a multi-document
        # format, then the server is using the filenames stored within the multi-document
        if mime_type in [MEDIA_TYPE_APPLICATION_SOLR_XML]:
            if filename is not None:
                raise Exception(
                    f"The filename parameter cannot be used in conjunction with multi-document file formats "
                    f"such as {mime_type}"
                )
            # For multi-documents, the server still needs a filename with the proper extension, otherwise it refuses
            # to parse the result
            filename = fetch_filename(source, filename) or "data.xml"

        else:
            filename = fetch_filename(source, filename) or "document.txt"

        if mime_type is None:
            mime_type = guess_mime_type(source, filename)

        files = self.create_import_files(source, mime_type, filename, typesystem)

        if textanalysis_mode is not None:
            response = self.__request_with_json_response(
                "post",
                f"/v1/importer/projects/{project}/documentCollections/{collection_name}/documents",
                files=files,
                params={"textanalysisMode": textanalysis_mode.value},
            )
        else:
            response = self.__request_with_json_response(
                "post",
                f"/v1/importer/projects/{project}/documentCollections/{collection_name}/documents",
                files=files,
            )

        # When a multi-document file format is uploaded (e.g. SolrXML), we get an array as a result, otherwise we get
        # an object. To have a uniform API we wrap the object in an array so we always get an array as a result.
        if isinstance(response["payload"], list):
            return response["payload"]
        else:
            return [response["payload"]]

    def create_import_files(
        self,
        source: Union[Cas, Path, IO, str, dict],
        mime_type: str,
        filename: str,
        typesystem: Optional["TypeSystem"] = None,
    ) -> dict:
        if mime_type in MEDIA_TYPES_CAS:
            files = self._create_cas_file_request_parts(
                "documentFile", filename, source, mime_type, typesystem
            )
        else:
            if isinstance(source, Path):
                if mime_type == MEDIA_TYPE_TEXT_PLAIN:
                    with source.open("r", encoding=ENCODING_UTF_8) as text_file:
                        data: IOBase = BytesIO(text_file.read().encode(ENCODING_UTF_8))
                else:
                    with source.open("rb") as binary_file:
                        data = BytesIO(binary_file.read())
            elif isinstance(source, dict) and mime_type == MEDIA_TYPE_APPLICATION_JSON:
                data = BytesIO(json.dumps(source).encode(ENCODING_UTF_8))
            else:
                if isinstance(source, (str, bytes)):
                    data = BytesIO(
                        source.encode(ENCODING_UTF_8)
                        if isinstance(source, str)
                        else source
                    )
                elif isinstance(source, IOBase):
                    data = source
                else:
                    raise TypeError(f"Unsupported type for source: {type(source)}")

            files = {"documentFile": (filename, data, mime_type)}
        return files

    def _list_terminologies(self, project: str) -> dict:
        """
        Use Project.list_terminologies() instead.
        """
        response = self.__request_with_json_response(
            "get", f"/v1/terminology/projects/{project}/terminologies"
        )
        return response["payload"]

    def _create_terminology(
        self,
        project: str,
        terminology: str,
        label: str,
        languages: List[str],
        concept_type: str = "de.averbis.extraction.types.Concept",
        version: str = "",
        hierarchical: bool = True,
    ) -> dict:
        """
        Use Project.create_terminology() instead.
        """
        response = self.__request_with_json_response(
            "post",
            f"/v1/terminology/projects/{project}/terminologies",
            json={
                "terminologyName": terminology,
                "label": label,
                "conceptType": concept_type,
                "version": version,
                "hierarchical": hierarchical,
                "allowedLanguageCodes": languages,
            },
        )
        return response["payload"]

    def _delete_terminology(self, project: str, terminology: str) -> None:
        """
        Use Terminology.delete() instead.
        """
        self.__request_with_json_response(
            "delete", f"/v1/terminology/projects/{project}/terminologies/{terminology}"
        )

    def _start_terminology_export(
        self, project: str, terminology: str, exporter: str
    ) -> None:
        """
        Use Terminology.start_export() instead.
        """
        self.__request_with_json_response(
            "post",
            f"/v1/terminology/projects/{project}/terminologies/{terminology}/terminologyExports",
            params={"terminologyExporterName": exporter},
        )

    def _get_terminology_export_info(self, project: str, terminology: str) -> dict:
        """
        Use Terminology.get_export_status() instead.
        """
        response = self.__request_with_json_response(
            "get",
            f"/v1/terminology/projects/{project}/terminologies/{terminology}/terminologyExports",
        )
        return response["payload"]

    def _start_terminology_import(
        self, project: str, terminology: str, importer: str, source: Union[IO, str]
    ) -> None:
        """
        Use Terminology.start_import() instead.
        """

        def get_media_type_for_format() -> str:
            if importer == TERMINOLOGY_IMPORTER_OBO:
                return MEDIA_TYPE_TEXT_PLAIN_UTF8
            else:
                return MEDIA_TYPE_OCTET_STREAM

        data: IO = (
            BytesIO(source.encode(ENCODING_UTF_8))
            if isinstance(source, str)
            else source
        )

        self.__request_with_json_response(
            "post",
            f"/v1/terminology/projects/{project}/terminologies/{terminology}/terminologyImports",
            data=data,
            params={"terminologyImportImporterName": importer},
            headers={HEADER_CONTENT_TYPE: get_media_type_for_format()},
        )

    def _get_terminology_import_info(self, project: str, terminology: str):
        """
        Use Terminology.get_import_status() instead.
        """
        response = self.__request_with_json_response(
            "get",
            f"/v1/terminology/projects/{project}/terminologies/{terminology}/terminologyImports",
            headers={HEADER_ACCEPT: MEDIA_TYPE_APPLICATION_JSON},
        )
        return response["payload"]

    def _get_terminology_concept_autosuggest(
        self,
        project: str,
        terminology: str,
        query: str,
        include_concept_identifier: bool,
        max_suggestions: int,
    ) -> dict:
        """
        Use Terminology.concept_autosuggest() instead.
        """
        request_json = {
            "query": query,
            "includeConceptIdentifier": include_concept_identifier,
            "maxSuggestions": max_suggestions,
        }
        endpoint = f"/experimental/terminology/projects/{project}/terminologies/{terminology}/conceptAutosuggest"
        response = self.__request_with_json_response(
            "post", endpoint, json=request_json
        )
        return response["payload"]

    def _create_pipeline(self, project: str, configuration: dict) -> Pipeline:
        response = self.__request_with_json_response(
            "post",
            f"/v1/textanalysis/projects/{project}/pipelines",
            json=configuration,
        )
        return response["payload"]

    @experimental_api
    def _delete_pipeline(self, project: str, pipeline: str) -> dict:
        """
        HIGHLY EXPERIMENTAL API - may soon change or disappear.

        Use Pipeline.delete() instead.
        """
        response = self.__request_with_json_response(
            "delete",
            f"/experimental/textanalysis/projects/{project}/pipelines/{pipeline}",
        )
        return response["payload"]

    def _list_pipelines(self, project: str) -> dict:
        """
        HIGHLY EXPERIMENTAL API - may soon change or disappear.

        Use Project.list_pipelines() instead.
        """
        if self.get_spec_version().startswith("5."):
            raise OperationNotSupported(
                "Listing pipelines is not supported by the REST API in platform version 5.x, but only from 6.x "
                "onwards."
            )

        response = self.__request_with_json_response(
            "get", f"/experimental/textanalysis/projects/{project}/pipelines"
        )
        return response["payload"]

    def _list_annotators(self, project: str) -> List[dict]:
        """
        HIGHLY EXPERIMENTAL API - may soon change or disappear.

        Use Project.list_annotators() instead.
        """
        spec_version = self.get_spec_version()
        if spec_version.startswith("5.") or spec_version.startswith("6."):
            raise OperationNotSupported(
                "Listing annotators is only supported by the REST API from version 7.x onwards."
            )
        response = self.__request_with_json_response(
            "get", f"/experimental/textanalysis/projects/{project}/annotators"
        )
        return response["payload"]

    def _start_pipeline(self, project: str, pipeline: str) -> dict:
        response = self.__request_with_json_response(
            "put", f"/v1/textanalysis/projects/{project}/pipelines/{pipeline}/start"
        )
        return response["payload"]

    def _stop_pipeline(self, project: str, pipeline: str) -> dict:
        response = self.__request_with_json_response(
            "put", f"/v1/textanalysis/projects/{project}/pipelines/{pipeline}/stop"
        )
        return response["payload"]

    def _get_pipeline_info(self, project: str, pipeline: str) -> dict:
        response = self.__request_with_json_response(
            "get", f"/v1/textanalysis/projects/{project}/pipelines/{pipeline}"
        )
        return response["payload"]

    def _get_pipeline_configuration(self, project: str, pipeline: str) -> dict:
        response = self.__request_with_json_response(
            "get",
            f"/v1/textanalysis/projects/{project}/pipelines/{pipeline}/configuration",
        )
        return response["payload"]

    def _set_pipeline_configuration(
        self, project: str, pipeline: str, configuration: dict
    ) -> None:
        self.__request_with_json_response(
            "put",
            f"/v1/textanalysis/projects/{project}/pipelines/{pipeline}/configuration",
            json=configuration,
        )

    def _classify_document(
        self,
        project: str,
        data,
        classification_set: str = "Default",
        data_format=DOCUMENT_IMPORTER_TEXT,
        timeout: Optional[float] = None,
    ) -> dict:
        def get_media_type_for_format() -> str:
            if data_format == DOCUMENT_IMPORTER_TEXT:
                return MEDIA_TYPE_TEXT_PLAIN_UTF8
            else:
                return MEDIA_TYPE_OCTET_STREAM

        response = self.__request_with_json_response(
            "post",
            f"/v1/classification/projects/{project}/classificationSets/{classification_set}/classifyDocument",
            data=data,
            params={"type": data_format},
            headers={HEADER_CONTENT_TYPE: get_media_type_for_format()},
            timeout=timeout,
        )
        return response["payload"]

    def _analyse_pdf(
        self,
        project: str,
        pipeline: str,
        source: Union[Path, IO],
        annotation_types: Union[None, str, List[str]] = None,
        language: Optional[str] = None,
        timeout: Optional[float] = None,
        accept_type: Optional[str] = MEDIA_TYPE_APPLICATION_JSON,
        meta_data: Optional[dict] = None,
    ):
        if isinstance(source, Path):
            with source.open("rb") as file:
                return self._request_analyse_text(
                    project,
                    pipeline,
                    file,
                    annotation_types,
                    language,
                    timeout,
                    MEDIA_TYPE_PDF,
                    accept_type,
                    meta_data,
                )
        return self._request_analyse_text(
            project,
            pipeline,
            source,
            annotation_types,
            language,
            timeout,
            MEDIA_TYPE_PDF,
            accept_type,
            meta_data,
        )

    def _analyse_text(
        self,
        project: str,
        pipeline: str,
        source: Union[Path, IO, str, dict],
        annotation_types: Union[None, str, List[str]] = None,
        language: Optional[str] = None,
        timeout: Optional[float] = None,
        content_type: Optional[str] = MEDIA_TYPE_TEXT_PLAIN_UTF8,
        accept_type: Optional[str] = MEDIA_TYPE_APPLICATION_JSON,
        meta_data: Optional[dict] = None,
    ) -> Union[List[dict], dict, bytes]:
        if (
            accept_type != MEDIA_TYPE_APPLICATION_JSON
            or content_type != MEDIA_TYPE_TEXT_PLAIN_UTF8
        ):
            build_version = self.get_build_info()
            if (
                "platformVersion" not in build_version
                or not self._is_higher_equal_version(
                    build_version["platformVersion"], 8, 16
                )
            ):
                raise OperationNotSupported(
                    f"Accept types other than json and content types other than plain text are only supported "
                    f"for platform versions >= 8.16 (available from Health Discovery version 7.3)."
                )

        if isinstance(source, dict):
            response = self._analyse_fhir(
                project,
                pipeline,
                source,
                annotation_types=annotation_types,
                language=language,
                timeout=timeout,
                content_type=content_type,
                accept_type=accept_type,
            )
        else:
            data: IO = self._create_request_data(content_type, source)
            response = self._request_analyse_text(
                project,
                pipeline,
                data,
                annotation_types,
                language,
                timeout,
                content_type,
                accept_type,
                meta_data,
            )
        if isinstance(response, bytes):
            return response
        if "payload" in response:
            payload: Dict = response["payload"]  # this is a list of dict
            return payload
        return response

    def _analyse_fhir(
        self,
        project: str,
        pipeline: str,
        source: dict,
        annotation_types: Union[None, str, List[str]] = None,
        language: Optional[str] = None,
        timeout: Optional[float] = None,
        content_type: Optional[str] = MEDIA_TYPE_FHIR_JSON,
        accept_type: Optional[str] = MEDIA_TYPE_APPLICATION_JSON,
    ) -> Union[bytes, dict]:
        url = f"/v1/textanalysis/projects/{project}/pipelines/{pipeline}/analyseText"
        request_params = {
            "annotationTypes": self._preprocess_annotation_types(annotation_types),
            "language": language,
        }
        request_headers = {
            HEADER_CONTENT_TYPE: content_type,
            HEADER_ACCEPT: accept_type,
        }
        if accept_type == MEDIA_TYPE_APPLICATION_XMI:
            return self.__request_with_bytes_response(
                "post",
                url,
                json=source,
                headers=request_headers,
                params=request_params,
                timeout=timeout,
            )
        return self.__request_with_json_response(
            "post",
            url,
            json=source,
            timeout=timeout,
            params=request_params,
            headers=request_headers,
        )

    @staticmethod
    def _create_request_data(
        content_type: Optional[str], source: Union[Path, IO, str, dict]
    ):
        if isinstance(source, str):
            return BytesIO(source.encode(ENCODING_UTF_8))
        if isinstance(source, IO) or isinstance(source, IOBase):
            return source
        if isinstance(source, Path):
            if content_type != MEDIA_TYPE_TEXT_PLAIN_UTF8:
                return source.open("rb")
            if content_type == MEDIA_TYPE_TEXT_PLAIN_UTF8:
                with source.open("r", encoding=ENCODING_UTF_8) as file:
                    source = file.read()
                    return BytesIO(source.encode(ENCODING_UTF_8))
        if isinstance(source, dict):
            source = json.dumps(source)
            return BytesIO(source.encode(ENCODING_UTF_8))
        raise OperationNotSupported(
            f"Content-type {content_type} is not supported for this source."
        )

    def _request_analyse_text(
        self,
        project: str,
        pipeline: str,
        data: IO,
        annotation_types: Union[None, str, List[str]] = None,
        language: Optional[str] = None,
        timeout: Optional[float] = None,
        content_type: Optional[str] = MEDIA_TYPE_TEXT_PLAIN_UTF8,
        accept_type: Optional[str] = MEDIA_TYPE_APPLICATION_JSON,
        meta_data: Optional[dict] = None,
    ):
        url = f"/v1/textanalysis/projects/{project}/pipelines/{pipeline}/analyseText"
        request_params = {
            "annotationTypes": self._preprocess_annotation_types(annotation_types),
            "language": language,
        }
        request_params.update(meta_data or {})
        request_headers = {
            HEADER_CONTENT_TYPE: content_type,
            HEADER_ACCEPT: accept_type,
        }
        if accept_type == MEDIA_TYPE_PDF or accept_type == MEDIA_TYPE_APPLICATION_XMI:
            return self.__request_with_bytes_response(
                "post",
                url,
                data=data,
                headers=request_headers,
                params=request_params,
            )
        else:
            return self.__request_with_json_response(
                "post",
                url,
                data=data,
                params=request_params,
                headers=request_headers,
                timeout=timeout,
            )

    def _analyse_html(
        self,
        project: str,
        pipeline: str,
        source: Union[Path, IO, str],
        annotation_types: Union[None, str, List[str]] = None,
        language: Optional[str] = None,
        timeout: Optional[float] = None,
    ) -> dict:
        if isinstance(source, Path):
            with source.open("r", encoding=ENCODING_UTF_8) as file:
                source = file.read()

        data: IO = (
            BytesIO(source.encode(ENCODING_UTF_8))
            if isinstance(source, str)
            else source
        )

        response = self.__request_with_json_response(
            "post",
            f"/v1/textanalysis/projects/{project}/pipelines/{pipeline}/analyseHtml",
            data=data,
            params={
                "annotationTypes": self._preprocess_annotation_types(annotation_types),
                "language": language,
            },
            headers={HEADER_CONTENT_TYPE: MEDIA_TYPE_TEXT_PLAIN_UTF8},
            timeout=timeout,
        )
        return response["payload"]

    def _select(self, project: str, q: Optional[str] = None, **kwargs) -> dict:
        response = self.__request_with_json_response(
            "get",
            f"/v1/search/projects/{project}/select",
            params={"q": q, **kwargs},
            headers={HEADER_CONTENT_TYPE: MEDIA_TYPE_TEXT_PLAIN_UTF8},
        )
        return response["payload"]

    def _export_text_analysis(
        self,
        project: str,
        document_source: str,
        process: str,
        annotation_types: Union[None, str, List[str]] = None,
        page: Optional[int] = None,
        page_size: Optional[int] = None,
        document_names: Optional[List[str]] = None,
    ):
        """
        Use Process.export_text_analysis() instead.
        """
        if document_names is not None and not self._is_higher_equal_version(
            self.get_build_info()["platformVersion"], 8, 22
        ):
            raise OperationNotSupported(
                "Filtering by document names is only supported for platform versions >= 8.22 (starting with health discovery version 7.6.0)"
            )

        if document_names is not None and page is not None:
            raise ValueError(
                "The page parameter cannot be used in conjunction with document names filtering."
            )

        if document_names is not None:
            response = self.__request_with_json_response(
                "post",
                f"/experimental/textanalysis/projects/{project}/documentCollections/{document_source}/processes/{process}/export",
                params={
                    "annotationTypes": self._preprocess_annotation_types(
                        annotation_types
                    ),
                },
                json={"documentNames": document_names},
                headers={HEADER_ACCEPT: MEDIA_TYPE_APPLICATION_JSON},
            )
        else:
            response = self.__request_with_json_response(
                "get",
                f"/v1/textanalysis/projects/{project}/documentSources/{document_source}/processes/{process}/export",
                params={
                    "annotationTypes": self._preprocess_annotation_types(
                        annotation_types
                    ),
                    "page": page,
                    "pageSize": page_size,
                },
                headers={HEADER_ACCEPT: MEDIA_TYPE_APPLICATION_JSON},
            )
        return response["payload"]

    @experimental_api
    def _export_analysis_result_to_xmi(
        self,
        project: str,
        collection_name: str,
        document_name: str,
        document_id: str,
        process: Union[Process, str],
        annotation_types: Union[None, str, List[str]],
    ) -> str:
        """
        HIGHLY EXPERIMENTAL API - may soon change or disappear.

        Use Process.export_text_analysis_to_cas() instead.
        """

        build_version = self.get_build_info()["specVersion"]
        if build_version.startswith("5."):
            raise OperationNotSupported(
                "Text analysis export is not supported for platform version 5.x, it is only supported from 6.x onwards."
            )

        process_name = self.__process_name(process)
        request_params = {"documentName": document_name}
        if annotation_types is not None:
            request_params["annotationTypes"] = self._preprocess_annotation_types(
                annotation_types
            )

        try:
            return str(
                self.__request_with_bytes_response(
                    "get",
                    f"/experimental/textanalysis/projects/{project}/documentCollections/{collection_name}"
                    f"/processes/{process_name}/textAnalysisResult",
                    headers={
                        HEADER_ACCEPT: MEDIA_TYPE_APPLICATION_XMI,
                    },
                    params=request_params,
                ),
                ENCODING_UTF_8,
            )

        except RequestException as e:
            if document_id is None:
                document_collection = process.project.get_document_collection(
                    collection_name
                )
                # noinspection PyProtectedMember
                document_id = document_collection._get_document_identifier(
                    document_name
                )
            # in HD 6 below version 6.7 the endpoint is called with identifiers instead
            return str(
                self.__request_with_bytes_response(
                    "get",
                    f"/experimental/textanalysis/projects/{project}/documentCollections/{collection_name}"
                    f"/documents/{document_id}/processes/{process_name}/exportTextAnalysisResult",
                    headers={
                        HEADER_ACCEPT: MEDIA_TYPE_APPLICATION_XMI,
                    },
                ),
                ENCODING_UTF_8,
            )

    @experimental_api
    def _export_analysis_result_typesystem(
        self,
        project: str,
        collection_name: str,
        document_name: str,
        process: Union[Process, str],
        document_id: Optional[str] = None,
    ) -> str:
        """
        HIGHLY EXPERIMENTAL API - may soon change or disappear.
        """

        if self.get_build_info()["specVersion"].startswith("5."):
            raise OperationNotSupported(
                "Text analysis export is not supported for platform version 5.x, it is only supported from 6.x onwards."
            )

        process_name = self.__process_name(process)

        if document_id is None:
            return str(
                self.__request_with_bytes_response(
                    "get",
                    f"/experimental/textanalysis/projects/{project}/documentCollections/{collection_name}"
                    f"/processes/{process_name}/textAnalysisResultTypeSystem",
                    headers={HEADER_ACCEPT: MEDIA_TYPE_APPLICATION_XML},
                    params={"documentName": document_name},
                ),
                ENCODING_UTF_8,
            )

        return str(
            self.__request_with_bytes_response(
                "get",
                f"/experimental/textanalysis/projects/{project}/documentCollections/{collection_name}"
                f"/documents/{document_id}/processes/{process_name}/exportTextAnalysisResultTypeSystem",
                headers={HEADER_ACCEPT: MEDIA_TYPE_APPLICATION_XML},
            ),
            ENCODING_UTF_8,
        )

    @experimental_api
    def _analyse_text_xmi(
        self,
        project: str,
        pipeline: str,
        source: Union[IO, str, Path],
        language: Optional[str] = None,
        timeout: Optional[float] = None,
        annotation_types: Union[None, str, List[str]] = None,
    ) -> str:
        """
        HIGHLY EXPERIMENTAL API - may soon change or disappear.

        Use Pipeline.analyse_text_to_cas() instead.
        """

        if isinstance(source, Path):
            with source.open("r", encoding=ENCODING_UTF_8) as file:
                source = file.read()

        data: IO = (
            BytesIO(source.encode(ENCODING_UTF_8))
            if isinstance(source, str)
            else source
        )

        build_version = self.get_build_info()
        if "platformVersion" in build_version and self._is_higher_equal_version(
            build_version["platformVersion"], 8, 16
        ):
            return str(
                self.__request_with_bytes_response(
                    "post",
                    f"/v1/textanalysis/projects/{project}/pipelines/{pipeline}/analyseText",
                    data=data,
                    params={
                        "language": language,
                        "annotationTypes": self._preprocess_annotation_types(
                            annotation_types
                        ),
                    },
                    headers={
                        HEADER_CONTENT_TYPE: MEDIA_TYPE_TEXT_PLAIN_UTF8,
                        HEADER_ACCEPT: MEDIA_TYPE_APPLICATION_XMI,
                    },
                    timeout=timeout,
                ),
                ENCODING_UTF_8,
            )
        elif annotation_types is not None:
            raise OperationNotSupported(
                f"Filtering annotation types is only supported "
                f"for platform versions >= 8.16 (available from Health Discovery version 7.3), "
                f"but current platform is {build_version['platformVersion']}."
            )
        else:
            return str(
                self.__request_with_bytes_response(
                    "post",
                    f"/experimental/textanalysis/projects/{project}/pipelines/{pipeline}/analyzeTextToCas",
                    data=data,
                    params={"language": language},
                    headers={
                        HEADER_CONTENT_TYPE: MEDIA_TYPE_TEXT_PLAIN_UTF8,
                        HEADER_ACCEPT: MEDIA_TYPE_APPLICATION_XMI,
                    },
                    timeout=timeout,
                ),
                ENCODING_UTF_8,
            )

    @experimental_api
    def _analyse_cas_to_cas(
        self,
        project: str,
        pipeline: str,
        source: Cas,
        language: Optional[str] = None,
        timeout: Optional[float] = None,
    ) -> str:
        """
        HIGHLY EXPERIMENTAL API - may soon change or disappear.

        Use Pipeline.analyse_cas_to_cas() instead.
        """

        return str(
            self.__request_with_bytes_response(
                "post",
                f"/experimental/textanalysis/projects/{project}/pipelines/{pipeline}/analyzeCasToCas",
                files={
                    "casFile": ("casFile", source.to_xmi(), MEDIA_TYPE_APPLICATION_XMI),
                    "typesystemFile": (
                        "typesystemFile",
                        source.typesystem.to_xml(),
                        MEDIA_TYPE_APPLICATION_XML,
                    ),
                },
                params={"language": language},
                headers={
                    HEADER_ACCEPT: MEDIA_TYPE_APPLICATION_XMI,
                },
                timeout=timeout,
            ),
            ENCODING_UTF_8,
        )

    @experimental_api
    def _collection_process_complete(self, project: str, pipeline: str) -> dict:
        """
        HIGHLY EXPERIMENTAL API - may soon change or disappear.

        Use Pipeline.collection_process_complete() instead.
        """
        response = self.__request_with_json_response(
            "post",
            f"/experimental/textanalysis/projects/{project}/pipelines/{pipeline}/collectionProcessComplete",
        )

        return response["payload"]

    @experimental_api
    def _get_pipeline_type_system(self, project: str, pipeline: str) -> str:
        """
        HIGHLY EXPERIMENTAL API - may soon change or disappear.

        Use Pipeline.get_type_system() instead.
        """

        return str(
            self.__request_with_bytes_response(
                "get",
                f"/experimental/textanalysis/projects/{project}/pipelines/{pipeline}/exportTypesystem",
                params={"annotationTypes": "*"},
                headers={HEADER_ACCEPT: MEDIA_TYPE_APPLICATION_XML},
            ),
            ENCODING_UTF_8,
        )

    @experimental_api
    def _list_pears(self, project: str) -> List[str]:
        """
        HIGHLY EXPERIMENTAL API - may soon change or disappear.

        Use Project.list_pears() instead.
        """
        response = self.__request_with_json_response(
            "get", f"/experimental/textanalysis/projects/{project}/pearComponents"
        )

        return response["payload"]

    @experimental_api
    def _delete_pear(self, project: str, pear_identifier: str) -> dict:
        """
        HIGHLY EXPERIMENTAL API - may soon change or disappear.

        Use Project.delete_pear() instead.
        """
        response = self.__request_with_json_response(
            "delete",
            f"/experimental/textanalysis/projects/{project}/pearComponents/{pear_identifier}",
        )

        return response["payload"]

    @experimental_api
    def _install_pear(self, project: str, file_or_path: Union[IO, Path, str]) -> str:
        """
        HIGHLY EXPERIMENTAL API - may soon change or disappear.

        Use Project.install_pear() instead.
        """

        if isinstance(file_or_path, str):
            file_or_path = Path(file_or_path)
        if isinstance(file_or_path, Path):
            file_or_path = open(file_or_path, "rb")

        if not file_or_path.name.endswith(".pear"):
            raise Exception(f"{file_or_path.name} was not of type '.pear'")

        response = self.__request_with_json_response(
            "post",
            f"/experimental/textanalysis/projects/{project}/pearComponents",
            files={
                "pearPackage": (
                    file_or_path.name,
                    file_or_path,
                    "application/octet-stream",
                )
            },
        )

        return response["payload"][0]

    @experimental_api
    def _get_default_pear_configuration(
        self, project: str, pear_identifier: str
    ) -> dict:
        """
        HIGHLY EXPERIMENTAL API - may soon change or disappear.

        Use Pear.get_default_configuration() instead.
        """
        response = self.__request_with_json_response(
            "get",
            f"/experimental/textanalysis/projects/{project}/pearComponents/{pear_identifier}",
        )

        return response["payload"]

    @experimental_api
    def _list_processes(self, project: "Project") -> List[Process]:
        """
        HIGHLY EXPERIMENTAL API - may soon change or disappear.

        Use Project.list_processes() instead.
        """
        response = self.__request_with_json_response(
            "get", f"/experimental/textanalysis/projects/{project.name}/processes"
        )
        processes = []
        for item in response["payload"]:
            document_collection = project.get_document_collection(
                item["documentSourceName"]
            )
            processes.append(document_collection.get_process(item["processName"]))
        return processes

    def _export_document_stream(
        self,
        project_name: str,
        document_collection_name: str,
        document_names: List[str],
    ) -> requests.Response:
        build_version = self.get_build_info()
        if not self._is_higher_equal_version(build_version["platformVersion"], 9, 3):
            raise OperationNotSupported(
                f"The method 'export_documents' is only supported for platform versions >= 9.3.0 (available from Health Discovery version 7.5.0), but current platform is {build_version['platformVersion']}."
            )

        return requests.post(
<<<<<<< HEAD
            f"/experimental/projects/{project_name}/documentCollections/{document_collection_name}/export",
=======
            self._build_url(
                f"/experimental/projects/{project_name}/documentCollections/{document_collection_name}/export"
            ),
>>>>>>> e001da57
            headers=self._default_headers(
                {
                    HEADER_ACCEPT: MEDIA_TYPE_ANY,
                    HEADER_CONTENT_TYPE: MEDIA_TYPE_APPLICATION_JSON,
                }
            ),
            json={"documentNames": document_names},
            stream=True,
        )

    def _import_document_stream(
        self,
        project_name: str,
        document_collection_name: str,
<<<<<<< HEAD
        document_generator: Generator[Dict[str, Any], None, None],
=======
        document_generator: Iterator[Dict[str, Any]],
>>>>>>> e001da57
    ):
        build_version = self.get_build_info()
        if not self._is_higher_equal_version(build_version["platformVersion"], 9, 3):
            raise OperationNotSupported(
                f"The method 'import_documents' is only supported for platform versions >= 9.3.0 (available from Health Discovery version 7.5.0), but current platform is {build_version['platformVersion']}."
            )

        def generate_import_stream():
            """Yield import JSON bytes"""
            yield b'{"documents":['
            first = True
            count = 0
            for doc in document_generator:
                count += 1
                if not first:
                    yield b","
                else:
                    first = False
                yield json.dumps(doc).encode("utf-8")
            yield b"]}"
<<<<<<< HEAD

        return requests.post(
            f"/experimental/projects/{project_name}/documentCollections/{document_collection_name}/import",
=======
            print(f"Total streamed documents: {count}")

        return requests.post(
            self._build_url(
                f"/experimental/projects/{project_name}/documentCollections/{document_collection_name}/import"
            ),
>>>>>>> e001da57
            headers=self._default_headers(
                {
                    HEADER_ACCEPT: MEDIA_TYPE_ANY,
                    HEADER_CONTENT_TYPE: MEDIA_TYPE_APPLICATION_JSON,
                }
            ),
            # requests expects an iterable or file-like object; call the
            # generator function to get an iterator over bytes
            data=generate_import_stream(),
            stream=True,
        )

    def _delete_document(
        self, project_name: str, document_collection_name: str, document_name: str
    ) -> dict:
        build_version = self.get_build_info()
        if not self._is_higher_equal_version(build_version["platformVersion"], 8, 20):
            raise OperationNotSupported(
                f"The method 'delete_documents' is only supported for platform versions >= 8.20.0 (available from Health Discovery version 7.5.0), but current platform is {build_version['platformVersion']}."
            )

        response = self.__request_with_json_response(
            "delete",
            f"/v1/projects/{project_name}/documentCollections/{document_collection_name}/documents/{document_name}",
        )
        return response["payload"]

    @experimental_api
    def _create_and_run_process(
        self,
        document_collection: DocumentCollection,
        process_name: str,
        pipeline: Union[str, Pipeline],
        process_type: Optional[str] = None,
        preceding_process_name: Optional[str] = None,
        annotation_types: Union[None, str, List[str]] = None,
        send_to_search: Optional[bool] = None,
    ) -> dict:
        """
        HIGHLY EXPERIMENTAL API - may soon change or disappear.

        Use DocumentCollection.create_and_run_process() instead.
        """
        pipeline_name = self.__pipeline_name(pipeline)

        project = document_collection.project

        request_json = {
            "processName": process_name,
            "documentCollectionName": document_collection.name,
        }

        self._add_optional_parameters_for_process_creation(
            process_type,
            preceding_process_name,
            annotation_types,
            send_to_search,
            pipeline_name,
            request_json,
        )

        response = self.__request_with_json_response(
            "post",
            f"/experimental/textanalysis/projects/{project.name}/processes",
            json=request_json,
        )

        return response["payload"]

    def _add_optional_parameters_for_process_creation(
        self,
        process_type: Optional[str],
        preceding_process_name: Optional[str],
        annotation_types: Union[None, str, List[str]],
        send_to_search: Optional[bool],
        pipeline_name: Optional[str],
        request_json: dict,
    ) -> dict:
        if process_type:
            request_json["processType"] = process_type

        if pipeline_name:
            request_json["pipelineName"] = pipeline_name

        if preceding_process_name:
            request_json["precedingProcessName"] = preceding_process_name

        if (
            annotation_types
            or send_to_search
            or process_type == DocumentCollection._MANUAL_PROCESS_TYPE
        ):
            build_version = self.get_build_info()
            platform_version = build_version["platformVersion"]
            if (
                process_type == DocumentCollection._MANUAL_PROCESS_TYPE
                and self._is_higher_equal_version(platform_version, 9, 0)
            ):
                raise OperationNotSupported(
                    f"Manual processes are no longer supported (starting with Health Discovery version 8.0)."
                )

            if annotation_types:
                if not self._is_higher_equal_version(platform_version, 8, 11):
                    raise OperationNotSupported(
                        f"The parameter 'annotation_types' is only supported for platform versions >= 8.11 (available from Health Discovery version 7.1), but current platform is {build_version['platformVersion']}."
                    )
                request_json["annotationTypesToBeSaved"] = (
                    self._preprocess_annotation_types(annotation_types)
                )
            if send_to_search:
                if not self._is_higher_equal_version(platform_version, 9, 0):
                    raise OperationNotSupported(
                        f"The parameter 'send_to_search' is only supported for platform versions >= 9.0 (available from Health Discovery version 8.0), but current platform is {platform_version}."
                    )
                request_json["sendToSearch"] = send_to_search
        return request_json

    @experimental_api
    def _get_process(
        self,
        document_collection: DocumentCollection,
        process_name: str,
    ) -> Process:
        """
        HIGHLY EXPERIMENTAL API - may soon change or disappear.

        Use DocumentCollection.get_process() instead.
        """
        project = document_collection.project

        response = self.__request_with_json_response(
            "get",
            f"/experimental/textanalysis/projects/{project.name}/"
            f"documentSources/{document_collection.name}/processes/{process_name}",
        )

        process_details = response["payload"]

        preceding_process_name = None
        if "precedingProcessName" in process_details:
            preceding_process_name = process_details["precedingProcessName"]

        pipeline_name = None
        if "pipelineName" in process_details:
            pipeline_name = process_details["pipelineName"]

        return Process(
            project=project,
            name=process_details["processName"],
            pipeline_name=pipeline_name,
            document_source_name=process_details["documentSourceName"],
            preceding_process_name=preceding_process_name,
        )

    @experimental_api
    def _get_process_state(
        self, project: "Project", process: "Process"
    ) -> Process.ProcessState:
        """
        HIGHLY EXPERIMENTAL API - may soon change or disappear.

        Use Process.get_process_state() instead.
        """
        response = self.__request_with_json_response(
            "get",
            f"/experimental/textanalysis/projects/{project.name}/"
            f"documentSources/{process.document_source_name}/processes/{process.name}",
        )
        process_details = response["payload"]

        if "processedDocuments" in process_details:
            # todo: delete this if condition when v6 is released
            return Process.ProcessState(
                process=process,
                state=process_details.get("state"),
                processed_documents=process_details.get("processedDocuments"),
            )
        else:
            return Process.ProcessState(
                process=process,
                state=process_details.get("state"),
                number_of_total_documents=process_details.get("numberOfTotalDocuments"),
                number_of_successful_documents=process_details.get(
                    "numberOfSuccessfulDocuments"
                ),
                number_of_unsuccessful_documents=process_details.get(
                    "numberOfUnsuccessfulDocuments"
                ),
                error_messages=process_details.get("errorMessages"),
                preceding_process_name=process_details.get("precedingProcessName"),
            )

    @experimental_api
    def _delete_process(
        self, project_name: str, process_name: str, document_source_name: str
    ) -> None:
        """
        HIGHLY EXPERIMENTAL API - may soon change or disappear.

        Use Process.delete() instead.
        """
        self.__request_with_json_response(
            "delete",
            f"/experimental/textanalysis/projects/{project_name}/"
            f"documentSources/{document_source_name}/processes/{process_name}",
        )
        return None

    @experimental_api
    def _reprocess_unprocessed(
        self, project_name: str, process_name: str, document_source_name: str
    ) -> None:
        """
        HIGHLY EXPERIMENTAL API - may soon change or disappear.

        Use Process.process_unprocessed() instead.
        """
        if not self._is_higher_equal_version(self.get_spec_version(), 8, 0):
            raise OperationNotSupported(
                "Processing unprocessed documents is only supported for Health Discovery versions >= 8.0."
            )
        self.__request_with_json_response(
            "post",
            f"/experimental/textanalysis/projects/{project_name}/"
            f"documentSources/{document_source_name}/processes/{process_name}/reprocessUnprocessed",
        )
        return None

    @experimental_api
    def _reprocess(
        self,
        project_name: str,
        process_name: str,
        document_source_name: str,
        document_names: Optional[List[str]] = None,
    ) -> None:
        """
        HIGHLY EXPERIMENTAL API - may soon change or disappear.

        Use Process.rerun() instead.
        """
        if document_names and not self._is_higher_equal_version(
            self.get_spec_version(), 8, 0
        ):
            raise OperationNotSupported(
                f"The parameter 'document_names' is only supported for health-discovery versions >= 8.0"
            )

        self.__request_with_json_response(
            "post",
            f"/experimental/textanalysis/projects/{project_name}/"
            f"documentSources/{document_source_name}/processes/{process_name}/reprocess",
            json={"documentNames": document_names} if document_names else None,
        )
        return None

    @experimental_api
    def _list_resources(self, project_name=None, pipeline_name=None) -> dict:
        """
        HIGHLY EXPERIMENTAL API - may soon change or disappear.

        Use {client, project, pipeline}.list_resources() instead.
        """
        endpoint = self.__get_resources_endpoint(pipeline_name, project_name)
        return self.__request_with_json_response("get", endpoint)["payload"]

    @experimental_api
    def _delete_resources(self, project_name=None, pipeline_name=None) -> None:
        """
        HIGHLY EXPERIMENTAL API - may soon change or disappear.

        Use {client, project, pipeline}.delete_resources() instead.
        """
        endpoint = self.__get_resources_endpoint(pipeline_name, project_name)
        self.__request_with_json_response("delete", endpoint)

    @experimental_api
    def _upload_resources(
        self, zip_file: IO, project_name=None, pipeline_name=None
    ) -> dict:
        """
        HIGHLY EXPERIMENTAL API - may soon change or disappear.

        Use {client, project, pipeline}.upload_resources() instead.
        """

        response = self.__request_with_json_response(
            "post",
            self.__get_resources_endpoint(
                project_name=project_name, pipeline_name=pipeline_name
            ),
            files={"resourcesFile": ("zip_file.name", zip_file, "application/zip")},
        )

        return response["payload"]

    @experimental_api
    def _download_resources(
        self, target_zip_path: Union[Path, str], project_name=None, pipeline_name=None
    ) -> None:
        """
        HIGHLY EXPERIMENTAL API - may soon change or disappear.

        Use {client, project, pipeline}.download_resources() instead.
        """
        if isinstance(target_zip_path, str):
            target_zip_path = Path(target_zip_path)

        target_zip_path.parent.mkdir(parents=True, exist_ok=True)
        zip_file = open(target_zip_path, "wb")
        response = self.__request_with_bytes_response(
            "get",
            self.__get_resources_endpoint(
                project_name=project_name, pipeline_name=pipeline_name
            ),
            headers={HEADER_ACCEPT: MEDIA_TYPE_APPLICATION_ZIP},
        )
        zip_file.write(response)
        zip_file.close()

    @staticmethod
    def __handle_error(raw_response: requests.Response):
        """
        Reports as much information about an error as possible.

        The error information is potentially composed of two parts:
            First, there can be information in the status_code and reason of the raw_response for general HTTPErrors
            Second, the response might actually contain json with some information in the keys "message" or "errorMessages"
        """
        status_code = raw_response.status_code
        reason = raw_response.reason
        url = raw_response.url

        if isinstance(reason, bytes):
            # We attempt to decode utf-8 first because some servers
            # choose to localize their reason strings. If the string
            # isn't utf-8, we fall back to iso-8859-1 for all other
            # encodings.
            try:
                reason = reason.decode("utf-8")
            except UnicodeDecodeError:
                reason = reason.decode("iso-8859-1")

        full_msg = f"{status_code} Server Error: '{reason}' for url: '{url}'."
        error_message = None
        try:
            response = raw_response.json()

            # Accessing an endpoint that is in the subdomain of the platform, but which does not exist,
            # returns a general servlet with a field "message"
            if "message" in response and response["message"] is not None:
                error_message = f"Platform error message is: '{response['message']}'"
                full_msg += f"\n{error_message}"

            # Accessing an existing endpoint that has an error, returns its error in "errorMessages"
            if "errorMessages" in response and response["errorMessages"] is not None:
                error_message = f"Endpoint error message is: '{', '.join(response['errorMessages'])}'"
                full_msg += f"\n{error_message}"
        except JSONDecodeError:
            pass

        raise ExtendedRequestException(
            full_msg,
            status_code=status_code,
            reason=reason,
            url=url,
            error_message=error_message,
        )

    @staticmethod
    def __process_name(process: Union[str, Process]):
        return process.name if isinstance(process, Process) else process

    @staticmethod
    def __pipeline_name(pipeline: Union[str, Pipeline]):
        return pipeline.name if isinstance(pipeline, Pipeline) else pipeline

    @staticmethod
    def __document_collection_name(document_collection: Union[str, DocumentCollection]):
        return (
            document_collection.name
            if isinstance(document_collection, DocumentCollection)
            else document_collection
        )

    @staticmethod
    def __get_resources_endpoint(pipeline_name, project_name):
        endpoint = "/experimental/textanalysis/"
        if project_name:
            endpoint += f"projects/{project_name}/"
            if pipeline_name:
                endpoint += f"pipelines/{pipeline_name}/"
        endpoint += "resources"
        return endpoint

    @staticmethod
    def _create_zip_io(
        source: Union[IO, Path, str], path_in_zip: Union[Path, str] = ""
    ) -> IO:
        if isinstance(source, (IO, BufferedReader)):
            return source

        if isinstance(source, str):
            source = Path(source)

        if not source.exists():
            raise Exception(f"{source} does not exist.")

        if zipfile.is_zipfile(source):
            if path_in_zip:
                raise Exception(
                    f"{source.name} is already a zip. Nesting the zip using path_in_zip is not supported."
                )
            return open(source, "rb")

        if isinstance(source, str):
            source = Path(source)
        if isinstance(path_in_zip, str):
            path_in_zip = Path(path_in_zip)

        zip_archive = BytesIO()
        with zipfile.ZipFile(zip_archive, "w", zipfile.ZIP_DEFLATED) as zip_file:
            if source.is_file():
                zip_file.write(filename=source, arcname=path_in_zip / source.name)

            elif source.is_dir():
                if not any(os.scandir(source)):
                    raise Exception(f"{source.name} is empty.")

                for dir_path, dir_names, file_names in os.walk(source):
                    for filename in file_names:
                        rel_path = Path(os.path.relpath(dir_path, source))
                        arcname = path_in_zip / rel_path / filename
                        filepath = Path(dir_path) / Path(filename)
                        zip_file.write(filename=filepath, arcname=arcname)

        zip_archive.seek(0)
        return zip_archive

    @experimental_api
    def _upsert_analysis_result_for_document(
        self,
        project_name,
        process_name,
        document_collection_name,
        source,
        document_name,
        mime_type,
        typesystem,
        overwrite,
    ):
        """
        HIGHLY EXPERIMENTAL API - may soon change or disappear.

        Use {process}.import_text_analysis_result() instead.
        """
        # use default name because requests library requires one
        filename = "text_analysis_result"

        files = self._create_cas_file_request_parts(
            "casFile", filename, source, mime_type, typesystem
        )

        method = "post"
        if overwrite:
            method = "put"

        self.__request_with_json_response(
            method,
            f"/experimental/textanalysis/projects/{project_name}/documentCollections/{document_collection_name}/processes/{process_name}/textAnalysisResult",
            files=files,
            params={"documentName": document_name},
        )

    @staticmethod
    def _create_cas_file_request_parts(
        file_param_name, filename, source, mime_type, typesystem
    ):
        if isinstance(source, Cas):
            if typesystem is None:
                typesystem = source.typesystem
            source = source.to_xmi()
            mime_type = MEDIA_TYPE_APPLICATION_XMI
        else:
            if mime_type is None or mime_type not in MEDIA_TYPES_CAS:
                raise Exception(
                    "Provide a mime_type for your CAS file, valid types are: "
                    + ",".join(MEDIA_TYPES_CAS)
                )
            if typesystem is None and mime_type in MEDIA_TYPES_CAS_NEEDS_TS:
                raise Exception(
                    "Provide a typesystem with your file or use a CAS object"
                )
            if isinstance(source, Path):
                with source.open("rb") as binary_file:
                    source = BytesIO(binary_file.read())
        files = {file_param_name: (filename, source, mime_type)}
        if typesystem is not None:
            files["typesystemFile"] = (
                "typesystem.xml",
                typesystem.to_xml(),
                MEDIA_TYPE_APPLICATION_XML,
            )

        return files

    @experimental_api
    def _evaluate(
        self,
        project: Project,
        comparison_process: Process,
        reference_process: Process,
        process_name: str,
        evaluation_configurations: List["EvaluationConfiguration"],
        number_of_pipeline_instances: int,
    ) -> Process:
        """
        HIGHLY EXPERIMENTAL API - may soon change or disappear.

        Use {process}.evaluate_against() instead.
        """
        creation_response = self.__request_with_json_response(
            "post",
            f"/experimental/textanalysis/projects/{project.name}/documentCollections/{comparison_process.document_source_name}/evaluationProcesses",
            params={
                "comparisonProcessName": comparison_process.name,
                "referenceProcessName": reference_process.name,
                "processName": process_name,
                "numberOfPipelineInstances": number_of_pipeline_instances,
                "referenceDocumentCollectionName": reference_process.document_source_name,
            },
            json=[
                vars(evaluation_configuration)
                for evaluation_configuration in evaluation_configurations
            ],
            headers={
                HEADER_CONTENT_TYPE: MEDIA_TYPE_APPLICATION_JSON,
                HEADER_ACCEPT: MEDIA_TYPE_APPLICATION_JSON,
            },
        )
        if creation_response["errorMessages"]:
            raise Exception(
                f"Error during evaluation process creation {creation_response['errorMessages']}"
            )
        self._ensure_process_created(project, process_name)

        return Process(
            project=project,
            name=process_name,
            document_source_name=comparison_process.document_source_name,
        )

    def _ensure_process_created(self, project: Project, process_name: str):
        def _get_process_names(project_name: str):
            response = self.__request_with_json_response(
                "get", f"/experimental/textanalysis/projects/{project_name}/processes"
            )
            return [p["processName"] for p in response["payload"]]

        total_time_slept = 0
        while process_name not in _get_process_names(project.name):
            if total_time_slept > self._polling_timeout:
                raise OperationTimeoutError(
                    f"Process '{process_name}' not found for {total_time_slept}s."
                )
            sleep(self._poll_delay)
            total_time_slept += self._poll_delay

    @experimental_api
    def _rename_process(self, process: Process, new_name: str) -> Process:
        """
        HIGHLY EXPERIMENTAL API - may soon change or disappear.

        Use {process}.rename() instead.
        """

        self.__request_with_json_response(
            "post",
            f"/experimental/textanalysis/projects/{process.project.name}/documentCollections/{process.document_source_name}/processes/{process.name}",
            data=new_name,
            headers={
                HEADER_CONTENT_TYPE: MEDIA_TYPE_TEXT_PLAIN_UTF8,
                HEADER_ACCEPT: MEDIA_TYPE_APPLICATION_JSON,
            },
        )
        process.name = new_name
        return process

    @staticmethod
    def _is_higher_equal_version(
        version: str, compare_major: int, compare_minor: int
    ) -> bool:
        version_parts = version.split(".")
        major = int(version_parts[0])
        return major > compare_major or (
            major == compare_major and int(version_parts[1]) >= compare_minor
        )

    @staticmethod
    def _preprocess_annotation_types(annotation_types: Union[None, str, List[str]]):
        if annotation_types is None:
            return None
        if isinstance(annotation_types, list):
            annotation_types = list(set(annotation_types))  # deduplication
            annotation_types = ",".join(annotation_types)

        # Remove whitespaces
        annotation_types = re.sub(r"\s+", "", annotation_types)
        return annotation_types<|MERGE_RESOLUTION|>--- conflicted
+++ resolved
@@ -43,7 +43,6 @@
 
 from time import sleep, time
 from typing import (
-    Generator,
     List,
     Union,
     IO,
@@ -1931,11 +1930,7 @@
     @experimental_api
     def export_json_document_stream(
         self, document_names: Optional[List[str]] = None
-<<<<<<< HEAD
-    ) -> Iterator[Dict[str, Any]]:
-=======
     ) -> ExportDocumentStream:
->>>>>>> e001da57
         """
         HIGHLY EXPERIMENTAL API - may soon change or disappear.
 
@@ -1964,11 +1959,7 @@
 
     @experimental_api
     def import_json_document_stream(
-<<<<<<< HEAD
-        self, document_generator: Generator[Dict[str, Any], None, None]
-=======
         self, document_generator: Iterator[Dict[str, Any]]
->>>>>>> e001da57
     ) -> dict:
         """
         HIGHLY EXPERIMENTAL API - may soon change or disappear.
@@ -1976,11 +1967,7 @@
         Import documents to a collection from a document generator.
 
         Args:
-<<<<<<< HEAD
-            document_generator: Generator yielding document dictionaries
-=======
             document_generator: Iterator yielding document dictionaries
->>>>>>> e001da57
 
         Returns:
             Response object from the import request
@@ -4291,13 +4278,9 @@
             )
 
         return requests.post(
-<<<<<<< HEAD
-            f"/experimental/projects/{project_name}/documentCollections/{document_collection_name}/export",
-=======
             self._build_url(
                 f"/experimental/projects/{project_name}/documentCollections/{document_collection_name}/export"
             ),
->>>>>>> e001da57
             headers=self._default_headers(
                 {
                     HEADER_ACCEPT: MEDIA_TYPE_ANY,
@@ -4312,11 +4295,7 @@
         self,
         project_name: str,
         document_collection_name: str,
-<<<<<<< HEAD
-        document_generator: Generator[Dict[str, Any], None, None],
-=======
         document_generator: Iterator[Dict[str, Any]],
->>>>>>> e001da57
     ):
         build_version = self.get_build_info()
         if not self._is_higher_equal_version(build_version["platformVersion"], 9, 3):
@@ -4337,18 +4316,11 @@
                     first = False
                 yield json.dumps(doc).encode("utf-8")
             yield b"]}"
-<<<<<<< HEAD
-
-        return requests.post(
-            f"/experimental/projects/{project_name}/documentCollections/{document_collection_name}/import",
-=======
-            print(f"Total streamed documents: {count}")
 
         return requests.post(
             self._build_url(
                 f"/experimental/projects/{project_name}/documentCollections/{document_collection_name}/import"
             ),
->>>>>>> e001da57
             headers=self._default_headers(
                 {
                     HEADER_ACCEPT: MEDIA_TYPE_ANY,
