#
# Copyright (c) 2023 Averbis GmbH.
#
# This file is part of Averbis Python API.
# See https://www.averbis.com for further info.
#
# Licensed under the Apache License, Version 2.0 (the "License");
# you may not use this file except in compliance with the License.
# You may obtain a copy of the License at
#
#     http://www.apache.org/licenses/LICENSE-2.0
#
# Unless required by applicable law or agreed to in writing, software
# distributed under the License is distributed on an "AS IS" BASIS,
# WITHOUT WARRANTIES OR CONDITIONS OF ANY KIND, either express or implied.
# See the License for the specific language governing permissions and
# limitations under the License.
#
#
import copy
from enum import Enum, auto
from urllib.parse import quote

from cassis import Cas, TypeSystem, load_cas_from_xmi, load_typesystem, merge_typesystems  # type: ignore
import json
import logging
import zipfile
import os
from concurrent.futures.thread import ThreadPoolExecutor
from functools import wraps
from io import BytesIO, IOBase, BufferedReader
from json import JSONDecodeError

from time import sleep, time
from typing import List, Union, IO, Iterable, Dict, Iterator, Optional, Any, Tuple
from pathlib import Path
import requests
import mimetypes

from requests import RequestException

ENCODING_UTF_8 = "utf-8"

HEADER_ACCEPT = "Accept"
HEADER_CONTENT_TYPE = "Content-Type"

MEDIA_TYPE_ANY = "*/*"
MEDIA_TYPE_APPLICATION_JSON = "application/json"
MEDIA_TYPE_APPLICATION_XML = "application/xml"
MEDIA_TYPE_APPLICATION_ZIP = "application/zip"
MEDIA_TYPE_APPLICATION_SOLR_XML = "application/vnd.averbis.solr+xml"
MEDIA_TYPE_TEXT_PLAIN = "text/plain"
MEDIA_TYPE_TEXT_PLAIN_UTF8 = "text/plain; charset=utf-8"
MEDIA_TYPE_OCTET_STREAM = "application/octet-stream"

# uima cas formats
MEDIA_TYPE_APPLICATION_XMI = "application/vnd.uima.cas+xmi"
MEDIA_TYPE_XCAS = "application/vnd.uima.cas+xcas"
MEDIA_TYPE_CAS_BINARY = "application/vnd.uima.cas+binary"
MEDIA_TYPE_BINARY_TSI = "application/vnd.uima.cas+binary.tsi"
MEDIA_TYPE_CAS_COMPRESSED = "application/vnd.uima.cas+compressed"
MEDIA_TYPE_CAS_COMPRESSED_FILTERED = "application/vnd.uima.cas+compressed.filtered"
MEDIA_TYPE_CAS_COMPRESSED_FILTERED_TS = "application/vnd.uima.cas+compressed.filtered.ts"
MEDIA_TYPE_CAS_COMPRESSED_FILTERED_TSI = "application/vnd.uima.cas+compressed.filtered.tsi"
MEDIA_TYPE_CAS_COMPRESSED_TSI = "application/vnd.uima.cas+compressed.tsi"
MEDIA_TYPE_CAS_SERIALIZED = "application/vnd.uima.cas+serialized"
MEDIA_TYPE_CAS_SERIALIZED_TSI = "application/vnd.uima.cas+serialized.tsi"

MEDIA_TYPES_CAS_NEEDS_TS = [
    MEDIA_TYPE_APPLICATION_XMI,
    MEDIA_TYPE_CAS_BINARY,
    MEDIA_TYPE_CAS_COMPRESSED,
    MEDIA_TYPE_CAS_COMPRESSED_FILTERED,
    MEDIA_TYPE_CAS_SERIALIZED,
    MEDIA_TYPE_XCAS,
]
MEDIA_TYPES_CAS = MEDIA_TYPES_CAS_NEEDS_TS + [
    MEDIA_TYPE_CAS_SERIALIZED_TSI,
    MEDIA_TYPE_CAS_COMPRESSED_TSI,
    MEDIA_TYPE_CAS_COMPRESSED_FILTERED_TSI,
    MEDIA_TYPE_CAS_COMPRESSED_FILTERED_TS,
    MEDIA_TYPE_BINARY_TSI,
]

DOCUMENT_IMPORTER_CAS = "CAS Importer"
DOCUMENT_IMPORTER_SOLR = "Solr XML Importer"
DOCUMENT_IMPORTER_TEXT = "Text Importer"

TERMINOLOGY_IMPORTER_OBO = "OBO Importer"

TERMINOLOGY_EXPORTER_OBO_1_4 = "Obo 1.4 Exporter"
TERMINOLOGY_EXPORTER_SOLR_AUTO_SUGGEST_XML = "Solr Autosuggest XML Exporter"
TERMINOLOGY_EXPORTER_CONCEPT_DICTIONARY_XML = "Concept Dictionary XML Exporter"


def experimental_api(original_function):
    @wraps(original_function)
    def new_function(*args, **kwargs):
        return original_function(*args, **kwargs)

    return new_function


class OperationNotSupported(Exception):
    """Raised when the REST API does not support a given operation."""

    pass


class OperationTimeoutError(Exception):
    """
    Raised when an operation times out. This can be a simple remote operation or also a complex operation such as
    waiting for a state change.
    """

    pass


class Result:
    def __init__(
        self,
        data: Optional[Dict[str, Any]] = None,
        exception: Optional[Exception] = None,
        source: Optional[Union[Path, IO, str]] = None
    ):
        self.data = data
        self.exception = exception
        if source:
            if isinstance(source, str):
                self.source = source
            elif isinstance(source, Path):
                self.source = str(source)
            else:
                self.source = source.name

    def successful(self):
        return self.exception is None


class Pipeline:
    STATE_STARTED = "STARTED"
    STATE_STARTING = "STARTING"
    STATE_STOPPED = "STOPPED"
    STATE_STOPPING = "STOPPING"

    def __init__(self, project: "Project", name: str):
        self.__logger = logging.getLogger(self.__class__.__module__ + "." + self.__class__.__name__)
        self.project = project
        self.name = name
        self.pipeline_state_poll_interval = 5
        self.pipeline_state_change_timeout = self.pipeline_state_poll_interval * 10
        self.cached_type_system = None

    def __repr__(self):
        return f'{self.__class__.__name__}(name="{self.name}", project="{self.project.name}")'

    def wait_for_pipeline_to_leave_transient_state(self) -> str:
        pipeline_info = self.get_info()
        total_time_slept = 0
        while pipeline_info["pipelineState"] in [self.STATE_STARTING, self.STATE_STOPPING]:
            self.__fail_on_pipeline_error_state(pipeline_info)
            if total_time_slept > self.pipeline_state_change_timeout:
                raise OperationTimeoutError(
                    f"Pipeline stuck in transient state {pipeline_info['pipelineState']} for ${total_time_slept}"
                )
            sleep(self.pipeline_state_poll_interval)
            total_time_slept += self.pipeline_state_poll_interval
            pipeline_info = self.get_info()
        return pipeline_info["pipelineState"]

    def wait_for_pipeline_to_arrive_at_state(self, target_state: str) -> None:
        pipeline_info = self.get_info()
        total_time_slept = 0
        while pipeline_info["pipelineState"] != target_state:
            self.__fail_on_pipeline_error_state(pipeline_info)
            if total_time_slept > self.pipeline_state_change_timeout:
                raise OperationTimeoutError(
                    f"Pipeline did not arrive at state {target_state} after ${total_time_slept}"
                )
            sleep(self.pipeline_state_poll_interval)
            total_time_slept += self.pipeline_state_poll_interval
            pipeline_info = self.get_info()

    @staticmethod
    def __fail_on_pipeline_error_state(pipeline_info) -> None:
        if isinstance(pipeline_info["pipelineStateMessage"], str):
            if "exception" in pipeline_info["pipelineStateMessage"].lower():
                raise Exception(
                    f"Pipeline state change error: {pipeline_info['pipelineStateMessage']}"
                )

    def ensure_started(self) -> "Pipeline":
        """
        Checks if the pipline has started. If the pipeline has not started yet, an attempt will be made to start it. The
        call will block for a certain time. If the time expires without the pipeline becoming available, an exception
        is generated.

        :return: the pipeline object for chaining additional calls.
        """
        state = self.wait_for_pipeline_to_leave_transient_state()
        if state != self.STATE_STARTED:
            self.start()
            self.wait_for_pipeline_to_arrive_at_state(self.STATE_STARTED)
        return self

    def ensure_stopped(self) -> "Pipeline":
        """
        Causes the pipeline on the server to shut done.

        :return: the pipeline object for chaining additional calls.
        """
        state = self.wait_for_pipeline_to_leave_transient_state()
        if state != self.STATE_STOPPED:
            self.stop()
            self.wait_for_pipeline_to_arrive_at_state(self.STATE_STOPPED)
        return self

    def start(self) -> dict:
        """
        Start the server-side pipeline. This call returns immediately. However, the pipeline will usually take a while
        to boot and become available.

        :return: The raw payload of the server response. Future versions of this library may return a better-suited
                 representation.
        """
        # noinspection PyProtectedMember
        return self.project.client._start_pipeline(self.project.name, self.name)

    def stop(self) -> dict:
        """
        Stop the server-side pipeline.

        :return: The raw payload of the server response. Future versions of this library may return a better-suited
                 representation.
        """
        # noinspection PyProtectedMember
        return self.project.client._stop_pipeline(self.project.name, self.name)

    def get_info(self) -> dict:
        """
        Obtain information about the server-side pipeline.

        :return: The raw payload of the server response. Future versions of this library may return a better-suited
                 representation.
        """
        # noinspection PyProtectedMember
        return self.project.client._get_pipeline_info(self.project.name, self.name)

    @experimental_api
    def delete(self) -> dict:
        """
        HIGHLY EXPERIMENTAL API - may soon change or disappear. Deletes an existing pipeline from the server.

        :return: The raw payload of the server response. Future versions of this library may return a better-suited
                 representation.
        """
        if self.project.client.get_spec_version().startswith("5."):
            raise OperationNotSupported(
                "Deleting pipelines is not supported by the REST API in platform version 5.x, but only from 6.x "
                "onwards."
            )

        # noinspection PyProtectedMember
        return self.project.client._delete_pipeline(self.project.name, self.name)

    def is_started(self) -> bool:
        """
        Checks if the pipeline has already started.

        :return: Whether the pipeline has started.
        """
        return self.get_info()["pipelineState"] == "STARTED"

    def analyse_text(
        self,
        source: Union[Path, IO, str],
        annotation_types: Optional[str] = None,
        language: Optional[str] = None,
        timeout: Optional[float] = None,
    ) -> dict:
        """
        Analyze the given text or text file using the pipeline.

        :param source:           The document to be analyzed.
        :param annotation_types: Optional parameter indicating which types should be returned. Supports wildcard expressions, e.g. "de.averbis.types.*" returns all types with prefix "de.averbis.types"
        :param language:         Optional parameter setting the language of the document, e.g. "en" or "de".
        :param timeout:          Optional timeout (in seconds) specifiying how long the request is waiting for a server response.

        :return: The raw payload of the server response. Future versions of this library may return a better-suited
                 representation.
        """

        # noinspection PyProtectedMember
        return self.project.client._analyse_text(
            project=self.project.name,
            pipeline=self.name,
            source=source,
            annotation_types=annotation_types,
            language=language,
            timeout=timeout,
        )

    def analyse_texts(
        self,
        sources: Iterable[Union[Path, IO, str]],
        parallelism: int = 0,
        annotation_types: Optional[str] = None,
        language: Optional[str] = None,
        timeout: Optional[float] = None,
    ) -> Iterator[Result]:
        """
        Analyze the given texts or files using the pipeline. If feasible, multiple documents are processed in parallel.
        Note that this call produces an iterator! It means that you get individual results back as soon as they have
        been processed. These results may be out-of-order! Also, if you want to hold on to the results while iterating
        through them, you need to put them into some kind of collection. An easy way to do this is e.g. calling
        `list(pipeline.analyse_texts(...))`. If you process a large number of documents though, you are better off
        handling the results one-by-one. This can be done with a simple for loop:
        ```
        for result in pipeline.analyse_texts(...):
            if result.successful():
                response = result.data
                # do something with the json response
            else:
                print(f"Exception for document with source {result.source}: {result.exception}")
        ```

        :param sources:          The documents to be analyzed.
        :param parallelism:      Number of parallel instances in the platform.
        :param annotation_types: Optional parameter indicating which types should be returned. Supports wildcard expressions, e.g. "de.averbis.types.*" returns all types with prefix "de.averbis.types"
        :param language:         Optional parameter setting the language of the document, e.g. "en" or "de".
        :param timeout:          Optional timeout (in seconds) specifiying how long the request is waiting for a server response.

        :return: An iterator over the results produced by the pipeline.
        """
        if self.project.client.get_spec_version().startswith("5."):
            pipeline_instances = self.get_configuration()["analysisEnginePoolSize"]
        else:
            pipeline_instances = self.get_configuration()["numberOfInstances"]

        if parallelism < 0:
            parallel_request_count = max(pipeline_instances + parallelism, 1)
        elif parallelism > 0:
            parallel_request_count = parallelism
        else:
            parallel_request_count = pipeline_instances

        if parallel_request_count > 1:
            self.__logger.debug(f"Triggering {parallel_request_count} requests in parallel")
        else:
            self.__logger.debug(
                f"Not performing parallel requests (remote supports max {pipeline_instances} parallel requests)"
            )

        def run_analysis(source):
            try:
                return Result(
                    data=self.analyse_text(
                        source=source,
                        annotation_types=annotation_types,
                        language=language,
                        timeout=timeout,
                    ),
                    source=source,
                )
            except Exception as e:
                return Result(exception=e, source=source)

        with ThreadPoolExecutor(max_workers=parallel_request_count) as executor:
            for r in executor.map(run_analysis, sources):
                yield r

    def analyse_html(
        self,
        source: Union[Path, IO, str],
        annotation_types: Optional[str] = None,
        language: Optional[str] = None,
        timeout: Optional[float] = None,
    ) -> dict:
        """
        Analyze the given HTML string or HTML file using the pipeline.

        :param source:           The document to be analyzed.
        :param annotation_types: Optional parameter indicating which types should be returned. Supports wildcard expressions, e.g. "de.averbis.types.*" returns all types with prefix "de.averbis.types"
        :param language:         Optional parameter setting the language of the document, e.g. "en" or "de".
        :param timeout:          Optional timeout (in seconds) specifiying how long the request is waiting for a server response.

        :return: The raw payload of the server response. Future versions of this library may return a better-suited
                 representation.
        """

        # noinspection PyProtectedMember
        return self.project.client._analyse_html(
            project=self.project.name,
            pipeline=self.name,
            source=source,
            annotation_types=annotation_types,
            language=language,
            timeout=timeout,
        )

    def get_configuration(self) -> dict:
        """
        Obtain the pipeline configuration.

        :return: The raw payload of the server response. Future versions of this library may return a better-suited
                 representation.
        """
        # noinspection PyProtectedMember
        return self.project.client._get_pipeline_configuration(self.project.name, self.name)

    def set_configuration(self, configuration: dict) -> None:
        """
        Updates the pipeline configuration. If the pipeline is already running, it will be stopped because changes
        to the configuration can only be performed while a pipeline is stopped. If the pipeline was stopped, it
        is restarted after the configuration has been updated. As a side-effect, the cached type system previously
        obtained for this pipeline is cleared.

        :param configuration: a pipeline configuration in the form returned by get_configuration()
        """
        self.cached_type_system = None
        state = self.wait_for_pipeline_to_leave_transient_state()
        was_running_before_configuration_change = False
        if state == self.STATE_STARTED:
            self.ensure_stopped()
        # noinspection PyProtectedMember
        self.project.client._set_pipeline_configuration(self.project.name, self.name, configuration)
        if was_running_before_configuration_change:
            self.ensure_started()

    # Ignoring errors as linter (compiler) cannot resolve dynamically loaded lib
    # (with type:ignore for mypy) and (noinspection PyProtectedMember for pycharm)
    @experimental_api
    def analyse_text_to_cas(
        self,
        source: Union[Path, IO, str],
        language: Optional[str] = None,
        timeout: Optional[float] = None,
    ) -> Cas:
        """
        HIGHLY EXPERIMENTAL API - may soon change or disappear. Processes text using a pipeline and returns the result
        as a UIMA CAS.

        :param source:           The document to be analyzed.
        :param language:         Optional parameter setting the language of the document, e.g. "en" or "de".
        :param timeout:          Optional timeout (in seconds) specifiying how long the request is waiting for a server response.

        :return: A cassis.Cas object
        """
        # noinspection PyProtectedMember
        return load_cas_from_xmi(
            self.project.client._analyse_text_xmi(
                project=self.project.name,
                pipeline=self.name,
                source=source,
                language=language,
                timeout=timeout,
            ),
            typesystem=self.get_type_system(),
        )

    @experimental_api
    def analyse_texts_to_cas(
        self,
        sources: Iterable[Union[Path, IO, str]],
        parallelism: int = 0,
        language: Optional[str] = None,
        timeout: Optional[float] = None,
    ) -> Iterator[Result]:
        """
        Analyze the given texts or files using the pipeline. If feasible, multiple documents are processed in parallel.
        Note that this call produces an iterator! It means that you get individual results back as soon as they have
        been processed. These results may be out-of-order! Also, if you want to hold on to the results while iterating
        through them, you need to put them into some kind of collection. An easy way to do this is e.g. calling
        `list(pipeline.analyse_texts_to_cas(...))`. If you process a large number of documents though, you are better off
        handling the results one-by-one. This can be done with a simple for loop:
        ```
        for result in pipeline.analyse_texts_to_cas(...):
            if result.successful():
                cas = result.data
                # do something with the CAS
            else:
                print(f"Exception for document with source {result.source}: {result.exception}")
        ```

        :param sources:          The documents to be analyzed.
        :param parallelism:      Number of parallel instances in the platform.
        :param language:         Optional parameter setting the language of the document, e.g. "en" or "de".
        :param timeout:          Optional timeout (in seconds) specifiying how long the request is waiting for a server response.

        :return: An iterator over the results produced by the pipeline.
        """
        if self.project.client.get_spec_version().startswith("5."):
            pipeline_instances = self.get_configuration()["analysisEnginePoolSize"]
        else:
            pipeline_instances = self.get_configuration()["numberOfInstances"]

        if parallelism < 0:
            parallel_request_count = max(pipeline_instances + parallelism, 1)
        elif parallelism > 0:
            parallel_request_count = parallelism
        else:
            parallel_request_count = pipeline_instances

        if parallel_request_count > 1:
            self.__logger.debug(f"Triggering {parallel_request_count} requests in parallel")
        else:
            self.__logger.debug(
                f"Not performing parallel requests (remote supports max {pipeline_instances} parallel requests)"
            )

        def run_analysis(source):
            try:
                return Result(
                    data=self.analyse_text_to_cas(
                        source=source,
                        language=language,
                        timeout=timeout,
                    ),
                    source=source,
                )
            except Exception as e:
                return Result(exception=e, source=source)

        with ThreadPoolExecutor(max_workers=parallel_request_count) as executor:
            for r in executor.map(run_analysis, sources):
                yield r

    # Ignoring errors as linter (compiler) cannot resolve dynamically loaded lib
    # (with type:ignore for mypy) and (noinspection PyProtectedMember for pycharm)
    @experimental_api
    def analyse_cas_to_cas(
        self,
        source: Cas,
        language: Optional[str] = None,
        timeout: Optional[float] = None,
    ) -> Cas:
        """
        HIGHLY EXPERIMENTAL API - may soon change or disappear. Processes text using a pipeline and returns the result
        as a UIMA CAS.

        :param source:           The CAS to be analyzed.
        :param language:         Optional parameter setting the language of the document, e.g. "en" or "de".
        :param timeout:          Optional timeout (in seconds) specifiying how long the request is waiting for a server response.

        :return: A cassis.Cas object
        """
        # noinspection PyProtectedMember
        typesystem = merge_typesystems(source.typesystem, self.get_type_system())
        return load_cas_from_xmi(
            self.project.client._analyse_cas_to_cas(
                project=self.project.name,
                pipeline=self.name,
                source=source,
                language=language,
                timeout=timeout,
            ),
            typesystem=typesystem,
        )

    # Ignoring errors as linter (compiler) cannot resolve dynamically loaded lib
    # (with type:ignore for mypy) and (noinspection PyProtectedMember for pycharm)
    @experimental_api
    def get_type_system(self) -> TypeSystem:
        """
        HIGHLY EXPERIMENTAL API - may soon change or disappear. Processes text using a pipeline and returns the result
        as a UIMA CAS.
        """
        if self.cached_type_system is None:
            # noinspection PyProtectedMember
            self.cached_type_system = load_typesystem(
                self.project.client._get_pipeline_type_system(self.project.name, self.name)
            )
        return self.cached_type_system

    @experimental_api
    def list_resources(self) -> List[str]:
        """
        List the resources of the pipeline.

        :return: The list of pipeline resources.
        """
        # noinspection PyProtectedMember
        return self.project.client._list_resources(
            project_name=self.project.name, pipeline_name=self.name
        )["files"]

    @experimental_api
    def delete_resources(self) -> None:
        """
        Delete the resources of the pipeline.
        """
        # noinspection PyProtectedMember
        self.project.client._delete_resources(
            project_name=self.project.name, pipeline_name=self.name
        )

    @experimental_api
    def upload_resources(
        self, source: Union[IO, Path, str], path_in_zip: Union[Path, str] = ""
    ) -> List[str]:
        """
        Upload file to the pipeline resources. Existing files with same path/name will be overwritten.

        :return: List of resources after upload.
        """
        # noinspection PyProtectedMember
        zip_file = self.project.client._create_zip_io(source, path_in_zip)
        # noinspection PyProtectedMember
        return self.project.client._upload_resources(
            zip_file, project_name=self.project.name, pipeline_name=self.name
        )["files"]

    @experimental_api
    def download_resources(self, target_zip_path: Union[Path, str]) -> None:
        """
        Download pipeline resources and store in given path.
        """
        # noinspection PyProtectedMember
        self.project.client._download_resources(
            target_zip_path, project_name=self.project.name, pipeline_name=self.name
        )

    def collection_process_complete(self) -> dict:
        """
        Trigger collection process complete of the given pipeline.
        """
        # noinspection PyProtectedMember
        return self.project.client._collection_process_complete(self.project.name, self.name)


class Terminology:
    EXPORT_STATE_COMPLETED = "COMPLETED"
    EXPORT_STATE_PROCESSING_EXPORT = "PROCESSING_EXPORT"
    EXPORT_STATE_PREPARING = "PREPARING"
    EXPORT_STATE_ABORTING = "ABORTING"
    EXPORT_STATE_ABORTED = "ABORTED"
    EXPORT_STATE_FAILED = "FAILED"

    PENDING_EXPORT_STATES = [EXPORT_STATE_PROCESSING_EXPORT, EXPORT_STATE_PREPARING]

    IMPORT_STATE_PREPARING = "PREPARING"
    IMPORT_STATE_PROCESSING_CONCEPTS = "PROCESSING_CONCEPTS"
    IMPORT_STATE_PROCESSING_RELATIONS = "PROCESSING_RELATIONS"
    IMPORT_STATE_COMPLETED = "COMPLETED"
    IMPORT_STATE_ABORTING = "ABORTING"
    IMPORT_STATE_ABORTED = "ABORTED"
    IMPORT_STATE_FAILED = "FAILED"

    PENDING_IMPORT_STATES = [
        IMPORT_STATE_PREPARING,
        IMPORT_STATE_PROCESSING_CONCEPTS,
        IMPORT_STATE_PROCESSING_RELATIONS,
    ]

    def __init__(self, project: "Project", name: str):
        self.project = project
        self.name = name

    def __repr__(self):
        return f'{self.__class__.__name__}(name="{self.name}", project="{self.project.name}")'

    def start_export(self, terminology_format: str = TERMINOLOGY_EXPORTER_OBO_1_4) -> None:
        """
        Trigger the export of the terminology.
        """
        # noinspection PyProtectedMember
        self.project.client._start_terminology_export(
            self.project.name, self.name, terminology_format
        )

    def get_export_status(self) -> dict:
        """
        Obtain the status of the terminology export.

        :return: The raw payload of the server response. Future versions of this library may return a better-suited
                 representation.
        """
        # noinspection PyProtectedMember
        return self.project.client._get_terminology_export_info(self.project.name, self.name)

    def start_import(
        self, source: Union[IO, str], importer: str = TERMINOLOGY_IMPORTER_OBO
    ) -> None:
        """
        Upload the given terminology and trigger its import.

        :return: The raw payload of the server response. Future versions of this library may return a better-suited
                 representation.
        """
        # noinspection PyProtectedMember
        self.project.client._start_terminology_import(
            self.project.name, self.name, importer, source
        )

    def get_import_status(self) -> dict:
        """
        Obtain the status of the import of the terminology.

        :return: The raw payload of the server response. Future versions of this library may return a better-suited
                 representation.
        """
        # noinspection PyProtectedMember
        return self.project.client._get_terminology_import_info(self.project.name, self.name)

    def import_data(
        self, source: Union[IO, str], importer: str = TERMINOLOGY_IMPORTER_OBO, timeout: int = 120
    ) -> dict:
        """
        Imports the given terminology into the platform and waits for the import process to complete. If the import
        does not complete successfully within the given period of time, an OperationTimeoutError is generated.
        """
        self.start_import(source, importer)
        started_at = time()
        while time() < started_at + timeout:
            status = self.get_import_status()
            if "state" in status and status["state"] == self.IMPORT_STATE_COMPLETED:
                return status
            elif "state" in status and status["state"] in self.PENDING_IMPORT_STATES:
                sleep(5)
            else:
                raise Exception(f"Terminology import failed: {status['state']}")

        raise OperationTimeoutError(
            f"Terminology import did not complete after {round(time() - started_at)} seconds"
        )

    def provision(self, timeout: int = 120) -> Optional[dict]:
        """
        Provisions the terminology so it can be used by pipelines. If the data cannot be successfully provisioned in
        the given period of time, an OperationTimeoutError is generated.
        """
        self.start_export(TERMINOLOGY_EXPORTER_CONCEPT_DICTIONARY_XML)
        started_at = time()
        while time() < started_at + timeout:
            status = self.get_export_status()
            if "state" in status and status["state"] == self.EXPORT_STATE_COMPLETED:
                return status
            elif "state" in status and status["state"] in self.PENDING_EXPORT_STATES:
                sleep(5)
            else:
                raise Exception(f"Terminology provisioning failed: {status['state']}")

        raise OperationTimeoutError(
            f"Terminology provisioning did not complete after {round(time() - started_at)} seconds"
        )

    def delete(self) -> None:
        """
        Delete the terminology.
        """
        # noinspection PyProtectedMember
        self.project.client._delete_terminology(self.project.name, self.name)


class Process:
    def __init__(
        self,
        project: "Project",
        name: str,
        document_source_name: str,
        pipeline_name: Optional[str] = None,
        preceding_process_name: Optional[str] = None
    ):
        self.__logger = logging.getLogger(self.__class__.__module__ + "." + self.__class__.__name__)
        self.project = project
        self.name = name
        self.document_source_name = document_source_name
        self.pipeline_name = pipeline_name
        self.preceding_process_name = preceding_process_name
        self._export_text_analysis_to_cas_has_been_called = False

    def __repr__(self):
        return (
            f'{self.__class__.__name__}(name="{self.name}", project="{self.project.name}",'
            f' pipeline_name="{self.pipeline_name}", document_source_name="{self.document_source_name}",'
            f' preceding_process_name="{self.preceding_process_name}")'
        )

    class _ProcessType(Enum):
        INIT = auto()
        NO_INIT = auto()
        WITH_PIPELINE = auto()

    class ProcessState:
        def __init__(
            self,
            *args,
            **kwargs,
        ):
            # TODO: We have a different set of parameters per platform version. Right now, all parameters are supported.
            #       When v6 is released, only the following subset should be kept.
            # process: "Process",
            # state: str,
            # number_of_total_documents: int,
            # number_of_successful_documents: int,
            # number_of_unsuccessful_documents: int,
            # error_messages: List[str],
            # preceding_process_name: str
            self.process: Process = kwargs.get("process")
            self.state: str = kwargs.get("state")
            self.processed_documents: int = kwargs.get("processed_documents")
            self.number_of_total_documents: int = kwargs.get("number_of_total_documents")
            self.number_of_successful_documents: int = kwargs.get("number_of_successful_documents")
            self.number_of_unsuccessful_documents: int = kwargs.get(
                "number_of_unsuccessful_documents"
            )
            self.error_messages: List[str] = kwargs.get("error_messages")

    @experimental_api
    def delete(self):
        """
        HIGHLY EXPERIMENTAL API - may soon change or disappear.

        Deletes the process as soon as it becomes IDLE. All document analysis results will be deleted.
        """
        # noinspection PyProtectedMember
        self.project.client._delete_process(self.project.name, self.name, self.document_source_name)

    @experimental_api
    def create_and_run_process(
        self, process_name: str, pipeline: Union[str, Pipeline]
    ) -> "Process":
        """
        HIGHLY EXPERIMENTAL API - may soon change or disappear.

        Creates a process upon the results of this process.
        """

        document_collection = self.project.get_document_collection(self.document_source_name)

        # noinspection PyProtectedMember
        self.project.client._create_and_run_process(
            document_collection=document_collection,
            process_name=process_name,
            pipeline=pipeline,
            preceding_process_name=self.name,
        )

        return document_collection.get_process(process_name=process_name)

    @experimental_api
    def evaluate_against(
        self,
        reference_process: "Process",
        process_name: str,
        evaluation_configurations: List["EvaluationConfiguration"],
        number_of_pipeline_instances: int = 1,
    ) -> "Process":
        """
        HIGHLY EXPERIMENTAL API - may soon change or disappear.

        Starts the evaluation of this process in comparison to the given one as a new process.
        Returns the new evaluation process.
        """
        # noinspection PyProtectedMember
        return self.project.client._evaluate(
            self.project,
            self,
            reference_process,
            process_name,
            evaluation_configurations,
            number_of_pipeline_instances,
        )

    @experimental_api
    def rerun(self):
        """
        HIGHLY EXPERIMENTAL API - may soon change or disappear.

        Triggers a rerun if the process is IDLE.
        All current results will be deleted and the documents will be reprocessed.
        """
        # noinspection PyProtectedMember
        self.project.client._reprocess(self.project.name, self.name, self.document_source_name)

    @experimental_api
    def get_process_state(self) -> ProcessState:
        """
        HIGHLY EXPERIMENTAL API - may soon change or disappear.

        Returns the current process state.
        """
        # noinspection PyProtectedMember
        return self.project.client._get_process_state(self.project, self)

    def export_text_analysis(
        self,
        annotation_types: Optional[str] = None,
        page: Optional[int] = None,
        page_size: Optional[int] = 100,
    ) -> dict:
        """
        Exports a given text analysis process as a json.

        The parameter `page` and `page_size` can be used to only export a subset of all results.
        For instance, setting `page=1` and `page_size=10` will export documents 1-10 of the text analysis result.
        Setting `page=2` and `page_size=30` will export document 31-60 of the text analysis result.
        Documents are currently sorted by their internal ID and not by the filename.

        :param annotation_types: Optional parameter indicating which types should be returned. Supports wildcard expressions, e.g. "de.averbis.types.*" returns all types with prefix "de.averbis.types"
        :param page: Optional parameter indicating which batch of pages should be export.
        :param page_size: Optional parameter defining how many documents are exported at once (default=100). Only restricts the number of documents to that number if the parameter `page` is given.

        :return: The raw payload of the server response. Future versions of this library may return a better-suited
         representation.
        """
        if self.project.client.get_spec_version().startswith("5."):
            raise OperationNotSupported(
                "Text analysis export is not supported for platform version 5.x, it is only supported from 6.x onwards."
            )

        if page is None:
            # We need to set page_size to None because the Client expects both parameters or neither of them.
            page_size = None

        # noinspection PyProtectedMember
        return self.project.client._export_text_analysis(
            project=self.project.name,
            document_source=self.document_source_name,
            process=self.name,
            annotation_types=annotation_types,
            page=page,
            page_size=page_size,
        )

    @experimental_api
    def export_text_analysis_to_cas(
            self,
            document_name: str,
            type_system: Optional[TypeSystem] = None,
            annotation_types: Optional[str] = None
    ) -> Cas:
        """
        HIGHLY EXPERIMENTAL API - may soon change or disappear.

        Returns an analysis as a UIMA CAS.
        :param document_name: the name of the document whose text analysis result will be exported
        :param type_system: Optional parameter for the typesystem that the exported CAS will be set up with.
        :param annotation_types: Optional parameter indicating which types should be returned. Supports wildcard expressions, e.g. "de.averbis.types.*" returns all types with prefix "de.averbis.types"

        """
        build_info = self.project.client.get_build_info()
        if build_info["specVersion"].startswith("5."):
            raise OperationNotSupported(
                "Text analysis export is not supported for platform version 5.x, it is only supported from 6.x onwards."
            )

        # noinspection PyProtectedMember
        if annotation_types is not None and \
                "platformVersion" in build_info and \
                not self.project.client._is_higher_equal_version(build_info["platformVersion"], 6, 49):
            self.__logger.warning("Filtering by annotation types is not supported in this product version.")

        if type_system is None and self._export_text_analysis_to_cas_has_been_called is False:
            self.__logger.info("Providing the typesystem that the CAS will be set up with to the export may speed up "
                               "the process.")
        self._export_text_analysis_to_cas_has_been_called = True

        document_collection = self.project.get_document_collection(self.document_source_name)

        cas_type_system, document_identifier = self._load_typesystem(type_system, document_collection, document_name)

        # noinspection PyProtectedMember
        return load_cas_from_xmi(
            self.project.client._export_analysis_result_to_xmi(
                self.project.name,
                self.document_source_name,
                document_name,
                document_identifier,
                self,
                annotation_types
            ),
            typesystem=cas_type_system,
        )

    def _load_typesystem(
            self,
            type_system: TypeSystem,
            document_collection: "DocumentCollection",
            document_name: str
    ) -> Tuple[TypeSystem, Optional[str]]:
        document_identifier = None
        cas_type_system = type_system
        if cas_type_system is None:
            build_info = self.project.client.get_build_info()
            # noinspection PyProtectedMember
            if "platformVersion" in build_info and self.project.client._is_higher_equal_version(build_info["platformVersion"], 6, 50):
                # noinspection PyProtectedMember
                cas_type_system = load_typesystem(
                    self.project.client._export_analysis_result_typesystem(
                        self.project.name, self.document_source_name, document_name, self
                    )
                )
            else:
                # noinspection PyProtectedMember
                document_identifier = document_collection._get_document_identifier(document_name)
                # noinspection PyProtectedMember
                cas_type_system = load_typesystem(
                    self.project.client._export_analysis_result_typesystem(
                        self.project.name, self.document_source_name, document_name, self, document_identifier
                    )
                )
        return cas_type_system, document_identifier

    @experimental_api
    def import_text_analysis_result(
        self,
        source: Union[Cas, Path, IO],
        document_name: str,
        mime_type: Optional[str] = None,
        typesystem: Optional["TypeSystem"] = None,
        overwrite: bool = False,
    ):
        """
        HIGHLY EXPERIMENTAL API - may soon change or disappear.

        Add or update a text analysis result (i.e. annotated content) to a specified document in this process.
        This process must be a manual or imported process (i.e. without automatic processing via pipeline).

        :param: overwrite: Overwrite the found text analysis result if it already exists.
        :param: document_name: name of the document that the text analysis result should be associated with
        :param: source: the text analysis result as a CAS object, stream or path to it

        The supported file content types are the :ref:`UIMA types`

        If a document is provided as a CAS object, the type system information can be automatically picked from the CAS
        object and should not be provided explicitly. The mime_type is also not needed.
        If a CAS is provided as a path or stream, then a mime_type needs to be given. The typesystem might need to be
        provided depending on the content type.

        """
        # noinspection PyProtectedMember
        self.project.client._upsert_analysis_result_for_document(
            self.project.name,
            self.name,
            self.document_source_name,
            source,
            document_name,
            mime_type,
            typesystem,
            overwrite,
        )

    @experimental_api
    def rename(self, name: str) -> "Process":
        """
        HIGHLY EXPERIMENTAL API - may soon change or disappear.

        Rename this process to the given name and return the process
        """
        # noinspection PyProtectedMember
        return self.project.client._rename_process(self, name)


class DocumentCollection:
    def __init__(self, project: "Project", name: str):
        self.project = project
        self.name = name

    def __repr__(self):
        return f'{self.__class__.__name__}(name="{self.name}", project="{self.project.name}")'

    def get_number_of_documents(self) -> int:
        """
        Returns the number of documents in that collection.
        """
        # noinspection PyProtectedMember
        return self.project.client._get_document_collection(self.project.name, self.name)[
            "numberOfDocuments"
        ]

    @experimental_api
    def get_process(self, process_name: str) -> Process:
        """
        HIGHLY EXPERIMENTAL API - may soon change or disappear.

        Get a process
        :return: The process
        """
        # noinspection PyProtectedMember
        return self.project.client._get_process(self, process_name)

    @experimental_api
    def create_and_run_process(
        self,
        process_name: str,
        pipeline: Union[str, Pipeline],
    ) -> Process:
        """
        HIGHLY EXPERIMENTAL API - may soon change or disappear.

        Creates a process and runs the document analysis.
        :return: The created process
        """
        # noinspection PyProtectedMember
        self.project.client._create_and_run_process(self, process_name, pipeline)

        return self.get_process(process_name)

    @experimental_api
    def create_process(self, process_name: str, is_manual_annotation: bool = False) -> Process:
        """
        HIGHLY EXPERIMENTAL API - may soon change or disappear.

        Creates a process without a pipeline (e.g. for later manual annotation or text analysis result import)
        :param: is_manual_annotation the created process will be used for manual annotation
        i.e. the underlying data structure will be initialized immediately and not on later text analysis result import
        :return: The created process
        """
        process_type = self._map_process_type(Process._ProcessType.NO_INIT)
        if is_manual_annotation:
            process_type = self._map_process_type(Process._ProcessType.INIT)
        # noinspection PyProtectedMember
        self.project.client._create_and_run_process(
            self, process_name, pipeline=None, process_type=process_type
        )

        return self.get_process(process_name)

    def _map_process_type(self, process_type: Process._ProcessType) -> str:
        # noinspection PyProtectedMember
        mapping = {
            Process._ProcessType.NO_INIT: "IMPORTED",
            Process._ProcessType.INIT: "MANUAL",
            Process._ProcessType.WITH_PIPELINE: "MACHINE",
        }
        return mapping[process_type]

    def delete(self) -> dict:
        """
        Deletes the document collection.
        """
        # noinspection PyProtectedMember
        return self.project.client._delete_document_collection(self.project.name, self.name)

    def import_documents(
        self,
        source: Union[Cas, Path, IO, str],
        mime_type: Optional[str] = None,
        filename: Optional[str] = None,
        typesystem: Optional["TypeSystem"] = None,
    ) -> List[dict]:
        """
        Imports documents from a given file or from a given string. Supported file content types are plain text (text/plain),
        Averbis Solr XML (application/vnd.averbis.solr+xml) and the :ref:`UIMA types`.

        If a document is provided as a CAS object, the type system information can be automatically picked from the CAS
        object and should not be provided explicitly. If a CAS is provided as a string XML representation, then a type
        system must be explicitly provided.

        The method tries to automatically determine the format (mime type) of the provided document, so setting the
        mime type parameter should usually not be necessary.

        If possible, the method obtains the filename from the provided source. If this is not possible (e.g. if the
        source is a string or a CAS object), the filename should explicitly be provided. Note that a file in the
        Averbis Solr XML format can contain multiple documents and each of these has its name encoded within the XML.
        In this case, the setting filename parameter is not permitted at all.
        """

        # noinspection PyProtectedMember
        return self.project.client._import_documents(
            self.project.name, self.name, source, mime_type, filename, typesystem
        )

    @experimental_api
    def list_documents(self) -> dict:
        """
        HIGHLY EXPERIMENTAL API - may soon change or disappear.

        Lists the documents in the collection.
        """
        # noinspection PyProtectedMember
        return self.project.client._list_documents(self.project.name, self.name)

    @experimental_api
    def list_processes(self) -> List[Process]:
        """
        HIGHLY EXPERIMENTAL API - may soon change or disappear.

        Lists the processes of the collection.
        """
        return [
            process
            for process in self.project.list_processes()
            if process.document_source_name == self.name
        ]

    def _get_document_identifier(self, document_name: str) -> str:
        documents = [
            document
            for document in self.list_documents()
            if document["documentName"] == document_name
        ]
        if not documents:
            raise Exception(
                f"Document with name {document_name} does not exist in collection {self.name}"
            )
        if len(documents) != 1:
            raise Exception(f"Document name{document_name} is not unique in collection {self.name}")
        return documents[0]["documentIdentifier"]


class Pear:
    def __init__(self, project: "Project", identifier: str):
        self.project = project
        self.identifier = identifier

    def __repr__(self):
        return f'{self.__class__.__name__}(identifier="{self.identifier}", project="{self.project.name}")'

    @experimental_api
    def delete(self):
        """
        HIGHLY EXPERIMENTAL API - may soon change or disappear.

        Deletes the PEAR.
        """
        # noinspection PyProtectedMember
        self.project.client._delete_pear(self.project.name, self.identifier)

    @experimental_api
    def get_default_configuration(self) -> dict:
        """
        HIGHLY EXPERIMENTAL API - may soon change or disappear.

        Get the default configuration of the PEAR.
        """
        # noinspection PyProtectedMember
        return self.project.client._get_default_pear_configuration(
            self.project.name, self.identifier
        )


class Project:
    def __init__(self, client: "Client", name: str):
        self.client = client
        self.name = name
        self.__cached_pipelines: dict = {}

    def __repr__(self):
        return f'{self.__class__.__name__}(name="{self.name}")'

    def get_pipeline(self, name: str) -> Pipeline:
        """
        Access an existing pipeline.

        :return: The pipeline.
        """
        if name not in self.__cached_pipelines:
            self.__cached_pipelines[name] = Pipeline(self, name)

        return self.__cached_pipelines[name]

    def create_pipeline(self, configuration: dict, name: Optional[str] = None) -> Pipeline:
        """
        Create a new pipeline.

        :return: The pipeline.
        """

        # The pipeline name parameter differs between schemaVersion 1.x ("name") and 2.x ("pipelineName")
        if configuration["schemaVersion"].startswith("1."):
            pipeline_name_key = "name"
        else:
            pipeline_name_key = "pipelineName"

        if name is not None:
            cfg = copy.deepcopy(configuration)
            cfg[pipeline_name_key] = name
        else:
            cfg = configuration
            name = cfg[pipeline_name_key]

        # noinspection PyProtectedMember
        self.client._create_pipeline(self.name, cfg)
        new_pipeline = Pipeline(self, name)
        self.__cached_pipelines[name] = new_pipeline
        return new_pipeline

    @experimental_api
    def list_pipelines(self) -> List[Pipeline]:
        """
        HIGHLY EXPERIMENTAL API - may soon change or disappear.

        List pipelines for the current project.

        :return: List of pipelines.
        """
        response = self.client._list_pipelines(self.name)

        return [Pipeline(self, p["name"]) for p in response]

    @experimental_api
    def exists_pipeline(self, name: str) -> bool:
        """
        HIGHLY EXPERIMENTAL API - may soon change or disappear.

        Checks if a pipeline exists.
        """

        pipelines = self.list_pipelines()
        return any(p.name == name for p in pipelines)

    def create_terminology(
        self,
        terminology_name: str,
        label: str,
        languages: List[str],
        concept_type: str = "de.averbis.extraction.types.Concept",
        version: str = "",
        hierarchical: bool = True,
    ) -> Terminology:
        """
        Create a new terminology.

        :return: The terminology.
        """
        # noinspection PyProtectedMember
        response = self.client._create_terminology(
            self.name, terminology_name, label, languages, concept_type, version, hierarchical
        )
        return Terminology(self, response["terminologyName"])

    def get_terminology(self, terminology: str) -> Terminology:
        """
        Obtain an existing terminology.

        :return: The terminology.
        """
        return Terminology(self, terminology)

    def list_terminologies(self) -> dict:
        """
        List all existing terminologies.

        :return: The terminology list.
        """
        # noinspection PyProtectedMember
        return self.client._list_terminologies(self.name)

    def create_document_collection(self, name: str) -> DocumentCollection:
        """
        Creates a new document collection.

        :return: The document collection.
        """
        # noinspection PyProtectedMember
        return self.client._create_document_collection(self.name, name)

    def get_document_collection(self, collection: str) -> DocumentCollection:
        """
        Obtain an existing document collection.

        :return: The document collection.
        """
        # noinspection PyProtectedMember
        return DocumentCollection(self, collection)

    def list_document_collections(self) -> List[DocumentCollection]:
        """
        Lists all document collections.

        :return: List of DocumentCollection objects
        """
        # noinspection PyProtectedMember
        collections = self.client._list_document_collections(self.name)
        return [DocumentCollection(self, c["name"]) for c in collections]

    def exists_document_collection(self, name: str):
        """
        Checks if a document collection exists.

        :return: Whether the collection exists
        """
        # noinspection PyProtectedMember
        collections = self.client._list_document_collections(self.name)
        return any(c["name"] == name for c in collections)

    def delete(self) -> None:
        """
        Delete the project.
        """
        # noinspection PyProtectedMember
        self.client._delete_project(self.name)
        return None

    def classify_text(self, text: str, classification_set: str = "Default") -> dict:
        """
        Classify the given text.

        :return: The raw payload of the server response. Future versions of this library may return a better-suited
                 representation.
        """
        # noinspection PyProtectedMember
        return self.client._classify_document(
            self.name, text.encode(ENCODING_UTF_8), classification_set, DOCUMENT_IMPORTER_TEXT
        )

    def search(self, query: str = "", **kwargs) -> dict:
        """
        Search for documents matching the query.

        :return: The raw payload of the server response. Future versions of this library may return a better-suited
                 representation.
        """
        # noinspection PyProtectedMember
        return self.client._select(self.name, query, **kwargs)

    @experimental_api
    def list_pears(self) -> List[str]:
        """
        HIGHLY EXPERIMENTAL API - may soon change or disappear.

        List all existing pears by identifier.
        :return: The list of pear identifiers.
        """
        # noinspection PyProtectedMember
        return self.client._list_pears(self.name)

    @experimental_api
    def delete_pear(self, pear_identifier: str) -> dict:
        """
        HIGHLY EXPERIMENTAL API - may soon change or disappear.

        Delete the pear by identifier.
        """
        # noinspection PyProtectedMember
        return self.client._delete_pear(self.name, pear_identifier)

    @experimental_api
    def install_pear(self, file_or_path: Union[IO, Path, str]) -> Pear:
        """
        HIGHLY EXPERIMENTAL API - may soon change or disappear.

        Install a pear by file or path.
        """
        # noinspection PyProtectedMember
        pear_identifier = self.client._install_pear(self.name, file_or_path)
        return Pear(self, pear_identifier)

    @experimental_api
    def list_processes(self) -> List[Process]:
        """
        HIGHLY EXPERIMENTAL API - may soon change or disappear.

        List all existing processes by name and document source name.
        :return: The list of processes.
        """
        # noinspection PyProtectedMember
        return self.client._list_processes(self)

    @experimental_api
    def list_resources(self) -> List[str]:
        """
        List the resources of the project.

        :return: The list of project resources.
        """
        # noinspection PyProtectedMember
        return self.client._list_resources(project_name=self.name)["files"]

    @experimental_api
    def download_resources(self, target_zip_path: Union[Path, str]) -> None:
        """
        Download Project-level pipeline resources and store in given path.
        """
        # noinspection PyProtectedMember
        self.client._download_resources(target_zip_path, project_name=self.name)

    @experimental_api
    def delete_resources(self) -> None:
        """
        Delete the resources of the project.
        """
        # noinspection PyProtectedMember
        self.client._delete_resources(project_name=self.name)

    @experimental_api
    def upload_resources(
        self, source: Union[IO, Path, str], path_in_zip: Union[Path, str] = ""
    ) -> List[str]:
        """
        Upload file to the project resources. Existing files with same path/name will be overwritten.

        :return: List of resources after upload.
        """
        # noinspection PyProtectedMember
        zip_file = self.client._create_zip_io(source, path_in_zip)
        # noinspection PyProtectedMember
        return self.client._upload_resources(zip_file, project_name=self.name)["files"]


class EvaluationConfiguration:
    def __init__(
        self,
        comparison_annotation_type_name: str,
        features_to_compare: List[str],
        reference_annotation_type_name: Optional[str] = None,
        **kwargs
    ):
        """
        Configuration for the evaluation of one annotation type

        :param comparison_annotation_type_name:   fully qualified name of the annotation that will be compared;
            can also be a rule of format fully_qualified_name[feature1=value1&amp;&amp;feature2=value2...]
            can be extended by another rule of the same type, meaning that an annotation must be contained, e.g:
            fully_qualified_name[feature1=value1&amp;&amp;feature2=value2...] >
            fully_qualified_name[feature1=value1&amp;&amp;feature2=value2...]
        :param reference_annotation_type_name:   fully qualified name of the annotation in the reference text analysis
            result that other annotations should be compared to; can also be a rule (see annotation_type_name above).
            If not given, the same annotation as the comparison annotation is used
        :param features_to_compare:   The list of features that should be used in the comparison, e.g., begin, end,
            uniqueID.
        """
        self.partialMatchCriteria: Union[str, None] = None
        self.partialMatchArguments: List[str] = []
        # Features to be excluded from deep feature structure comparisons. These are regular
        # expressions which match against the fully qualified feature name (type:feature).
        self.excludeFeaturePatterns: List[str] = []
        # Regular expression specifying character sequences that should be ignored when
        # values of string features are compared
        self.stringFeatureComparisonIgnorePattern = None
        self.compareAnnotationRule = comparison_annotation_type_name
        if reference_annotation_type_name:
            self.goldAnnotationRule = reference_annotation_type_name
        if reference_annotation_type_name is None:
            self.goldAnnotationRule = comparison_annotation_type_name
        self.featuresToBeCompared = features_to_compare
        self.allowMultipleMatches = False
        self.stringFeatureComparisonIgnoreCase = False
        self.forceComparisonWhenGoldstandardMissing = False
        self.projectAnnotationsTo = None
        self.__dict__.update(kwargs)

    def add_feature(self, feature_name: str) -> "EvaluationConfiguration":
        self.featuresToBeCompared.append(feature_name)
        return self

    def use_overlap_partial_match(self) -> "EvaluationConfiguration":
        """
        Overlapping annotations are used to calculate partial positives.  Normally, these will replace a FalsePositive
        or FalseNegative if a partial match is identified.
        """
        self.partialMatchCriteria = "OVERLAP_MATCH"
        return self

    def use_range_variance_partial_match(
        self, range_variance: int
    ) -> "EvaluationConfiguration":
        """
        Annotations that are offset by the given variance are used to calculate partial positives.
        Normally, these will replace a FalsePositive or FalseNegative if a partial match is identified.
        """
        self.partialMatchCriteria = "RANGE_VARIANCE_MATCH"
        self.partialMatchArguments = [str(range_variance)]
        return self

    def use_enclosing_annotation_partial_match(
        self, enclosing_annotation_type_name: str
    ) -> "EvaluationConfiguration":
        """
        Annotations that are covered by the given annotation type are used to calculate partial positives.
        Normally, these will replace a FalsePositive or FalseNegative if a partial match is identified.
        """
        self.partialMatchCriteria = "ENCLOSING_ANNOTATION_MATCH"
        self.partialMatchArguments = [enclosing_annotation_type_name]
        return self


class Client:
    def __init__(
        self,
        url_or_id: str,
        api_token: Optional[str] = None,
        verify_ssl: Union[str, bool] = True,
        settings: Optional[Union[str, Path, dict]] = None,
        username: Optional[str] = None,
        password: Optional[str] = None,
        timeout: Optional[float] = None,
        polling_timeout: int = 30,
        poll_delay: int = 5,
    ):
        """
        A Client is the base object for all calls within the Averbis Python API.

        The Client can be initialized by passing the required parameters (e.g. URL and API Token) or
        by creating a client-settings.json file in which the information is stored.
        The client-settings.json allows specifying different profiles for different servers.
        Please see the example in the project README for more information.

        :param url_or_id:  The URL to the platform instance or an identifier of a profile in a client settings file
        :param api_token:  The API Token enabling users to perform requests in the platform
        :param verify_ssl: Whether the SSL verifcation should be activated (default=True)
        :param settings:   Either a dictionary containing settings information or a path to the settings file.
                           As fallback, a "client-settings.json" file is searched in the current directory and in $HOME/.averbis/
        :param username:   If no API token is provided, then a username can be provided together with a password to generate a new API token
        :param password:   If no API token is provided, then a username can be provided together with a password to generate a new API token
        :param timeout:    An optional global timeout (in seconds) specifiying how long the Client is waiting for a server response (default=None).

        :param polling_timeout: Timeout (in seconds) after which polling for specific status requests is no longer tried.
        :param poll_delay: Time (in seconds) between requests to server for specific status.
        """

        self._polling_timeout = polling_timeout
        self._poll_delay = poll_delay
        self.__logger = logging.getLogger(self.__class__.__module__ + "." + self.__class__.__name__)
        self._api_token = api_token
        self._verify_ssl = verify_ssl
        self._timeout = timeout

        if isinstance(settings, dict):
            self._settings = settings
        else:
            self._settings = self._load_settings(settings)

        if url_or_id.lower().startswith("http://") or url_or_id.lower().startswith("https://"):
            self._url = url_or_id
        else:
            if self._exists_profile("*"):
                self._apply_profile("*")
            self._apply_profile(url_or_id)

        self._normalize_url()

        if self._api_token is None:
            if username is not None and password is not None:
                self.regenerate_api_token(username, password)
            else:
                raise Exception(
                    "An API Token is required for initializing the Client.\n"
                    + "You can either pass it directly with: Client(url,api_token=your_token) or you can\n"
                    + "generate a new API token with: Client(url, username='your_user_name', password='your_password')."
                )
        self._build_info: dict = {}
        self._spec_version: str = ""

    def __repr__(self):
        return f"{self.__class__.__name__}({self._url})"

    def _exists_profile(self, profile: str):
        return (
            self._settings
            and "profiles" in self._settings
            and profile in self._settings["profiles"]
        )

    def _apply_profile(self, profile: str):
        if not self._exists_profile(profile):
            raise Exception(f"No profile named {profile} found in settings")

        connection_profile = self._settings["profiles"][profile]

        if "url" in connection_profile:
            self._url = connection_profile["url"]
        if "api-token" in connection_profile:
            self._api_token = connection_profile["api-token"]
        if "verify-ssl" in connection_profile:
            self._verify_ssl = connection_profile["verify-ssl"]
        if "timeout" in connection_profile:
            self._timeout = connection_profile["timeout"]

    def _load_settings(self, path: Optional[Union[str, Path]] = None) -> dict:
        """
        Loads the client settings from a given path or (as fallback) searches for a "client-settings.json" file in the current path or in $HOME/.averbis.

        :param path: Direct path to the settings json file (optional)
        :return: A dictionary containing information about the client (URL, API Token, etc.).
        """
        if path:
            path = path if isinstance(path, Path) else Path(path)
            self.__logger.info(f"Loading settings from {path}")
            with path.open(encoding=ENCODING_UTF_8) as source:
                return json.load(source)

        cwd_settings_path = Path.cwd().joinpath("client-settings.json")
        if cwd_settings_path.exists():
            self.__logger.info(f"Loading settings from {cwd_settings_path}")
            with cwd_settings_path.open(encoding=ENCODING_UTF_8) as source:
                return json.load(source)

        per_user_settings_path = Path.home().joinpath(".averbis/client-settings.json")
        if per_user_settings_path.exists():
            self.__logger.info(f"Loading settings from {per_user_settings_path}")
            with per_user_settings_path.open(encoding=ENCODING_UTF_8) as source:
                return json.load(source)

        return {}

    def _normalize_url(self) -> None:
        if self._url.endswith("#/"):
            self._url = self._url[:-2]

    def set_timeout(self, timeout: float) -> "Client":
        """
        Overwriting the Client-level timeout with a new timeout.

        :param timeout: Timeout duration in seconds
        :return: The client.
        """
        self._timeout = timeout
        return self

    def ensure_available(self, timeout: float = 120) -> "Client":
        """
        Checks whether the server is available and responding. The call will block for a given time if the server
        is not available. If the time has passed without the server becoming available , an exception will be generated.
        """
        started_at = time()
        while time() < started_at + timeout:
            try:
                response = requests.get(self._url, timeout=2, verify=self._verify_ssl)
                if response.ok:
                    return self
                self.__logger.info(
                    "Server responded %s: waiting for server to become available...",
                    response.status_code,
                )
            except requests.RequestException as e:
                self.__logger.info(
                    "Server connection failed: waiting for server to become available..."
                )
                pass
            sleep(5)

        raise OperationTimeoutError(
            f"Server still not available after {round(time() - started_at)} seconds"
        )

    def _run_request(self, method: str, endpoint: str, **kwargs) -> requests.Response:
        def make_value_compatible_with_rest_api(value):
            if value is True:
                return "true"
            elif value is False:
                return "false"
            else:
                return value

        if "headers" in kwargs:
            kwargs["headers"] = self._default_headers(kwargs.get("headers"))
        else:
            kwargs["headers"] = self._default_headers()

        if "json" in kwargs:
            kwargs["headers"][HEADER_CONTENT_TYPE] = MEDIA_TYPE_APPLICATION_JSON

        if "params" in kwargs:
            kwargs["params"] = {
                k: make_value_compatible_with_rest_api(v) for k, v in kwargs["params"].items()
            }

        kwargs["verify"] = self._verify_ssl

        if "timeout" not in kwargs or kwargs["timeout"] is None:
            kwargs["timeout"] = self._timeout

        url = self._build_url(endpoint)
        raw_response = requests.request(method, url, **kwargs)
        self.__logger.debug(
            "Response for %s %s: %s -- %s", method, url, raw_response, raw_response.content
        )
        return raw_response

    def _build_url(self, endpoint):
        return f"{self._url.rstrip('/')}/rest/{quote(endpoint.lstrip('/'))}"

    def __request_with_json_response(self, method: str, endpoint: str, **kwargs) -> dict:
        """
        A json response is used in almost all endpoints. Error messages are also returned as json.
        """
        raw_response = self._run_request(method, endpoint, **kwargs)

        if not raw_response.ok:
            self.__handle_error(raw_response)

        try:
            return raw_response.json()
        except JSONDecodeError as e:
            raise JSONDecodeError(
                msg="The server successfully returned a response, however, this response could not be converted to Json.",
                doc=e.doc,
                pos=e.pos,
            )

    def __request_with_bytes_response(self, method: str, endpoint: str, **kwargs) -> bytes:
        """
        A bytes response is used in the experimental API for encoding CAS objects.
        """
        raw_response = self._run_request(method, endpoint, **kwargs)
        if not raw_response.ok:
            self.__handle_error(raw_response)

        content_type_header = raw_response.headers.get(HEADER_CONTENT_TYPE, "")
        is_actually_json_response = MEDIA_TYPE_APPLICATION_JSON in content_type_header
        if is_actually_json_response:
            raise TypeError(
                f"Expected the return content to be bytes, but got [{content_type_header}]: {raw_response}"
            )
        return raw_response.content

    def _default_headers(self, items=None) -> dict:
        if items is None:
            items = {}

        headers = {
            HEADER_ACCEPT: MEDIA_TYPE_APPLICATION_JSON,
            **items,
        }

        if self._api_token:
            headers["api-token"] = self._api_token

        return headers

    def change_password(self, user: str, old_password: str, new_password: str) -> dict:
        """
        Changes the password of the given user.

        :return: The raw payload of the server response. Future versions of this library may return a better-suited
                 representation.
        """
        response = self.__request_with_json_response(
            "put",
            f"/v1/users/{user}/changeMyPassword",
            json={"oldPassword": old_password, "newPassword": new_password},
        )
        return response["payload"]

    def generate_api_token(self, user: str, password: str) -> Optional[str]:
        """
        Generates an API token using the given user/password and stores the API token in the client for further use.
        Normally, you would never call this method but rather work with a previously generated API token.

        :return: the API token that was obtained
        """

        response = self.__request_with_json_response(
            "post", f"/v1/users/{user}/apitoken", json={"password": password, "userSourceName": ""}
        )
        self._api_token = response["payload"]
        return self._api_token

    def regenerate_api_token(self, user: str, password: str) -> Optional[str]:
        """
        Regenerates an API token using the given user/password and stores the API token in the client for further use.
        Normally, you would never call this method but rather work with a previously generated API token.

        :return: the API token that was obtained
        """

        response = self.__request_with_json_response(
            "put", f"/v1/users/{user}/apitoken", json={"password": password, "userSourceName": ""}
        )
        self._api_token = response["payload"]
        return self._api_token

    def invalidate_api_token(self, user: str, password: str) -> None:
        """
        Invalidates the API token for the given user. This method does not clear the API token from this client object.
        If the client is currently using the API token that is being cleared, subsequent operations will fail.
        """
        self.__request_with_json_response(
            "delete",
            f"/v1/users/{user}/apitoken",
            json={"password": password, "userSourceName": ""},
        )
        return None

    def get_api_token_status(self, user: str, password: str) -> str:
        """
        Obtains the status of the given API token.

        :return: The raw payload of the server response. Future versions of this library may return a better-suited
                 representation.
        """
        response = self.__request_with_json_response(
            "post",
            f"/v1/users/{user}/apitoken/status",
            json={"password": password, "userSourceName": ""},
        )
        return response["payload"]

    def get_spec_version(self) -> str:
        """
        Helper function that returns the spec version of the server instance.

        :return: The spec version as string
        """
        return self.get_build_info()["specVersion"]

    def get_build_info(self) -> dict:
        """
        Obtains information about the version of the server instance.

        :return: The raw payload of the server response. Future versions of this library may return a better-suited
                 representation.
        """
        if not self._build_info:
            response = self.__request_with_json_response("get", f"/v1/buildInfo")
            self._build_info = response["payload"]
        return self._build_info

    def create_project(self, name: str, description: str = "", exist_ok=False) -> Project:
        """
        Creates a new project.

        :param name: The name of the new project
        :param description: The description of the new project
        :param exist_ok: If exist_ok is False (the default), a ValueError is raised if the project already exists. If
        exist_ok is True and the project exists, then the existing project is returned.
        :return: The project.
        """

        if self.exists_project(name):
            if exist_ok:
                project = self.get_project(name)
            else:
                raise ValueError(
                    f"This project '{name}' already exists. You can pass the flag exist_ok=True to create_project to obtain the existing project."
                )
        else:
            response = self.__request_with_json_response(
                "post",
                f"/v1/projects",
                params={"name": name, "description": description},
            )
            project = Project(self, response["payload"]["name"])
        return project

    def get_project(self, name: str) -> Project:
        """
        Access an existing project.

        :return: The project.
        """
        return Project(self, name)

    @experimental_api
    def list_resources(self) -> List[str]:
        """
        List the resources that are globally available.

        :return: List of resources.
        """
        return self._list_resources()["files"]

    @experimental_api
    def download_resources(self, target_zip_path: Union[Path, str]) -> None:
        """
        Download Client-level pipeline resources and store in given path.
        """
        # noinspection PyProtectedMember
        self._download_resources(target_zip_path)

    @experimental_api
    def delete_resources(self) -> None:
        """
        Delete the global resources.
        """
        # noinspection PyProtectedMember
        self._delete_resources()

    @experimental_api
    def upload_resources(
        self, source: Union[IO, Path, str], path_in_zip: Union[Path, str] = ""
    ) -> List[str]:
        """
        Upload file to the global resources. Existing files with same path/name will be overwritten.

        :return: List of resources after upload.
        """
        zip_file = self._create_zip_io(source, path_in_zip)
        return self._upload_resources(zip_file)["files"]

    def list_projects(self) -> dict:
        """
        Returns a list of the projects.
        """

        try:
            response = self.__request_with_json_response("get", f"/v1/projects")
        except RequestException as e:
            # in HD 6 below 6.11.0 the following url is used
            if '405' not in e.args[0]:
                raise e
            response = self.__request_with_json_response("get", f"/experimental/projects")
        return response["payload"]

    @experimental_api
    def exists_project(self, name: str) -> bool:
        """
        HIGHLY EXPERIMENTAL API - may soon change or disappear.

        Checks if a project exists.
        """

        projects = self.list_projects()
        return any(p["name"] == name for p in projects)

    @experimental_api
    def _delete_project(self, name: str) -> None:
        """
        HIGHLY EXPERIMENTAL API - may soon change or disappear.

        Use Project.delete() instead.
        """
        if self.get_build_info()["specVersion"].startswith("5."):
            raise OperationNotSupported(
                "Deleting projects is not supported in platform version 5.x."
            )

        response = self.__request_with_json_response("delete", f"/experimental/projects/{name}")
        return response["payload"]

    def _list_document_collections(self, project: str) -> dict:
        """
        Use Project.list_document_collections() instead.
        """
        response = self.__request_with_json_response(
            "get", f"/v1/importer/projects/{project}/documentCollections"
        )

        return response["payload"]

    def _create_document_collection(self, project: str, collection_name: str) -> DocumentCollection:
        """
        Use Project.create_document_collection() instead.
        """
        response = self.__request_with_json_response(
            "post",
            f"/v1/importer/projects/{project}/documentCollections",
            json={"name": collection_name},
        )
        return DocumentCollection(self.get_project(project), response["payload"]["name"])

    def _get_document_collection(self, project: str, collection_name: str):
        """
        Use DocumentCollection.get_number_of_documents() instead.
        """
        response = self.__request_with_json_response(
            "get", f"/v1/importer/projects/{project}/documentCollections/{collection_name}"
        )

        return response["payload"]

    def _delete_document_collection(self, project: str, collection_name: str) -> dict:
        """
        Use DocumentCollection.delete() instead.
        """
        response = self.__request_with_json_response(
            "delete", f"/v1/importer/projects/{project}/documentCollections/{collection_name}"
        )
        return response["payload"]

    @experimental_api
    def _list_documents(self, project: str, collection_name: str) -> dict:
        """
        HIGHLY EXPERIMENTAL API - may soon change or disappear.

        Lists the documents in the collection.
        """

        response = self.__request_with_json_response(
            "get",
            f"/experimental/projects/{project}/documentCollections/{collection_name}/documents",
        )
        return response["payload"]

    def _import_documents(
        self,
        project: str,
        collection_name: str,
        source: Union[Cas, Path, IO, str],
        mime_type: Optional[str] = None,
        filename: Optional[str] = None,
        typesystem: Optional["TypeSystem"] = None,
    ) -> List[dict]:
        """
        Use DocumentCollection.import_document() instead.
        """

        def fetch_filename(src: Union[Path, IO, str], default_filename: str) -> str:
            if isinstance(src, Path):
                return Path(src).name

            if isinstance(src, IOBase) and hasattr(src, "name"):
                return src.name

            raise ValueError(
                f"The `filename` parameter can only be automatically inferred for [Path, IO], but received a "
                f"'{type(src)}' object. The filename is required as it serves as an unique identifier for the document."
            )

        def guess_mime_type(src: Union[Path, IO, str], file_name) -> str:
            if isinstance(src, str):
                return MEDIA_TYPE_TEXT_PLAIN
            if isinstance(src, Cas):
                return MEDIA_TYPE_APPLICATION_XMI
            guessed_mime_type = mimetypes.guess_type(url=file_name)[0]
            if guessed_mime_type not in [MEDIA_TYPE_TEXT_PLAIN, MEDIA_TYPE_APPLICATION_SOLR_XML]:
                raise ValueError(
                    f"Unable to guess a valid mime_type. Supported file content types are plain text (mime_type = "
                    f"'{MEDIA_TYPE_TEXT_PLAIN}'), Averbis Solr XML (mime_type = "
                    f"'{MEDIA_TYPE_APPLICATION_SOLR_XML}') and UIMA CAS file types ({','.join(MEDIA_TYPES_CAS)}).\n"
                    f"Please provide the correct mime_type with: `document_collection.import_documents(file, "
                    f"mime_type = ...)`."
                )
            return guessed_mime_type

        # If the format is not a multi-document format, we need to have a filename. If it is a multi-document
        # format, then the server is using the filenames stored within the multi-document
        if mime_type in [MEDIA_TYPE_APPLICATION_SOLR_XML]:
            if filename is not None:
                raise Exception(
                    f"The filename parameter cannot be used in conjunction with multi-document file formats "
                    f"such as {mime_type}"
                )
            # For multi-documents, the server still needs a filename with the proper extension, otherwise it refuses
            # to parse the result
            filename = fetch_filename(source, "data.xml")
        else:
            filename = filename or fetch_filename(source, "document.txt")

        if mime_type is None:
            mime_type = guess_mime_type(source, filename)

        if mime_type in MEDIA_TYPES_CAS:
            files = self._create_cas_file_request_parts(
                "documentFile", filename, source, mime_type, typesystem
            )
        else:
            if isinstance(source, Path):
                if mime_type == MEDIA_TYPE_TEXT_PLAIN:
                    with source.open("r", encoding=ENCODING_UTF_8) as text_file:
                        source = text_file.read()
                else:
                    with source.open("rb") as binary_file:
                        source = BytesIO(binary_file.read())
            data: IO = BytesIO(source.encode(ENCODING_UTF_8)) if isinstance(source, str) else source

            files = {"documentFile": (filename, data, mime_type)}

        response = self.__request_with_json_response(
            "post",
            f"/v1/importer/projects/{project}/documentCollections/{collection_name}/documents",
            files=files,
        )

        # When a multi-document file format is uploaded (e.g. SolrXML), we get an array as a result, otherwise we get
        # an object. To have a uniform API we wrap the object in an array so we always get an array as a result.
        if isinstance(response["payload"], list):
            return response["payload"]
        else:
            return [response["payload"]]

    def _list_terminologies(self, project: str) -> dict:
        """
        Use Project.list_terminologies() instead.
        """
        response = self.__request_with_json_response(
            "get", f"/v1/terminology/projects/{project}/terminologies"
        )
        return response["payload"]

    def _create_terminology(
        self,
        project: str,
        terminology: str,
        label: str,
        languages: List[str],
        concept_type: str = "de.averbis.extraction.types.Concept",
        version: str = "",
        hierarchical: bool = True,
    ) -> dict:
        """
        Use Project.create_terminology() instead.
        """
        response = self.__request_with_json_response(
            "post",
            f"/v1/terminology/projects/{project}/terminologies",
            json={
                "terminologyName": terminology,
                "label": label,
                "conceptType": concept_type,
                "version": version,
                "hierarchical": hierarchical,
                "allowedLanguageCodes": languages,
            },
        )
        return response["payload"]

    def _delete_terminology(self, project: str, terminology: str) -> None:
        """
        Use Terminology.delete() instead.
        """
        self.__request_with_json_response(
            "delete", f"/v1/terminology/projects/{project}/terminologies/{terminology}"
        )

    def _start_terminology_export(self, project: str, terminology: str, exporter: str) -> None:
        """
        Use Terminology.start_export() instead.
        """
        self.__request_with_json_response(
            "post",
            f"/v1/terminology/projects/{project}/terminologies/{terminology}/terminologyExports",
            params={"terminologyExporterName": exporter},
        )

    def _get_terminology_export_info(self, project: str, terminology: str) -> dict:
        """
        Use Terminology.get_export_status() instead.
        """
        response = self.__request_with_json_response(
            "get",
            f"/v1/terminology/projects/{project}/terminologies/{terminology}/terminologyExports",
        )
        return response["payload"]

    def _start_terminology_import(
        self, project: str, terminology: str, importer: str, source: Union[IO, str]
    ) -> None:
        """
        Use Terminology.start_import() instead.
        """

        def get_media_type_for_format() -> str:
            if importer == TERMINOLOGY_IMPORTER_OBO:
                return MEDIA_TYPE_TEXT_PLAIN_UTF8
            else:
                return MEDIA_TYPE_OCTET_STREAM

        data: IO = BytesIO(source.encode(ENCODING_UTF_8)) if isinstance(source, str) else source

        self.__request_with_json_response(
            "post",
            f"/v1/terminology/projects/{project}/terminologies/{terminology}/terminologyImports",
            data=data,
            params={"terminologyImportImporterName": importer},
            headers={HEADER_CONTENT_TYPE: get_media_type_for_format()},
        )

    def _get_terminology_import_info(self, project: str, terminology: str):
        """
        Use Terminology.get_import_status() instead.
        """
        response = self.__request_with_json_response(
            "get",
            f"/v1/terminology/projects/{project}/terminologies/{terminology}/terminologyImports",
            headers={HEADER_ACCEPT: MEDIA_TYPE_APPLICATION_JSON},
        )
        return response["payload"]

    def _create_pipeline(self, project: str, configuration: dict) -> Pipeline:
        response = self.__request_with_json_response(
            "post",
            f"/v1/textanalysis/projects/{project}/pipelines",
            json=configuration,
        )
        return response["payload"]

    @experimental_api
    def _delete_pipeline(self, project: str, pipeline: str) -> dict:
        """
        HIGHLY EXPERIMENTAL API - may soon change or disappear.

        Use Pipeline.delete() instead.
        """
        response = self.__request_with_json_response(
            "delete", f"/experimental/textanalysis/projects/{project}/pipelines/{pipeline}"
        )
        return response["payload"]

    def _list_pipelines(self, project: str) -> dict:
        """
        HIGHLY EXPERIMENTAL API - may soon change or disappear.

        Use Project.list_pipelines() instead.
        """
        if self.get_spec_version().startswith("5."):
            raise OperationNotSupported(
                "Listing pipelines is not supported by the REST API in platform version 5.x, but only from 6.x "
                "onwards."
            )

        response = self.__request_with_json_response(
            "get", f"/experimental/textanalysis/projects/{project}/pipelines"
        )
        return response["payload"]

    def _start_pipeline(self, project: str, pipeline: str) -> dict:
        response = self.__request_with_json_response(
            "put", f"/v1/textanalysis/projects/{project}/pipelines/{pipeline}/start"
        )
        return response["payload"]

    def _stop_pipeline(self, project: str, pipeline: str) -> dict:
        response = self.__request_with_json_response(
            "put", f"/v1/textanalysis/projects/{project}/pipelines/{pipeline}/stop"
        )
        return response["payload"]

    def _get_pipeline_info(self, project: str, pipeline: str) -> dict:
        response = self.__request_with_json_response(
            "get", f"/v1/textanalysis/projects/{project}/pipelines/{pipeline}"
        )
        return response["payload"]

    def _get_pipeline_configuration(self, project: str, pipeline: str) -> dict:
        response = self.__request_with_json_response(
            "get", f"/v1/textanalysis/projects/{project}/pipelines/{pipeline}/configuration"
        )
        return response["payload"]

    def _set_pipeline_configuration(self, project: str, pipeline: str, configuration: dict) -> None:
        self.__request_with_json_response(
            "put",
            f"/v1/textanalysis/projects/{project}/pipelines/{pipeline}/configuration",
            json=configuration,
        )

    def _classify_document(
        self,
        project: str,
        data,
        classification_set: str = "Default",
        data_format=DOCUMENT_IMPORTER_TEXT,
        timeout: Optional[float] = None,
    ) -> dict:
        def get_media_type_for_format() -> str:
            if data_format == DOCUMENT_IMPORTER_TEXT:
                return MEDIA_TYPE_TEXT_PLAIN_UTF8
            else:
                return MEDIA_TYPE_OCTET_STREAM

        response = self.__request_with_json_response(
            "post",
            f"/v1/classification/projects/{project}/classificationSets/{classification_set}/classifyDocument",
            data=data,
            params={"type": data_format},
            headers={HEADER_CONTENT_TYPE: get_media_type_for_format()},
            timeout=timeout,
        )
        return response["payload"]

    def _analyse_text(
        self,
        project: str,
        pipeline: str,
        source: Union[Path, IO, str],
        annotation_types: Optional[str] = None,
        language: Optional[str] = None,
        timeout: Optional[float] = None,
    ) -> dict:
        if isinstance(source, Path):
            with source.open("r", encoding=ENCODING_UTF_8) as file:
                source = file.read()

        data: IO = BytesIO(source.encode(ENCODING_UTF_8)) if isinstance(source, str) else source

        response = self.__request_with_json_response(
            "post",
            f"/v1/textanalysis/projects/{project}/pipelines/{pipeline}/analyseText",
            data=data,
            params={"annotationTypes": annotation_types, "language": language},
            headers={HEADER_CONTENT_TYPE: MEDIA_TYPE_TEXT_PLAIN_UTF8},
            timeout=timeout,
        )
        return response["payload"]

    def _analyse_html(
        self,
        project: str,
        pipeline: str,
        source: Union[Path, IO, str],
        annotation_types: Optional[str] = None,
        language: Optional[str] = None,
        timeout: Optional[float] = None,
    ) -> dict:
        if isinstance(source, Path):
            with source.open("r", encoding=ENCODING_UTF_8) as file:
                source = file.read()

        data: IO = BytesIO(source.encode(ENCODING_UTF_8)) if isinstance(source, str) else source

        response = self.__request_with_json_response(
            "post",
            f"/v1/textanalysis/projects/{project}/pipelines/{pipeline}/analyseHtml",
            data=data,
            params={"annotationTypes": annotation_types, "language": language},
            headers={HEADER_CONTENT_TYPE: MEDIA_TYPE_TEXT_PLAIN_UTF8},
            timeout=timeout,
        )
        return response["payload"]

    def _select(self, project: str, q: Optional[str] = None, **kwargs) -> dict:
        response = self.__request_with_json_response(
            "get",
            f"/v1/search/projects/{project}/select",
            params={"q": q, **kwargs},
            headers={HEADER_CONTENT_TYPE: MEDIA_TYPE_TEXT_PLAIN_UTF8},
        )
        return response["payload"]

    def _export_text_analysis(
        self,
        project: str,
        document_source: str,
        process: str,
        annotation_types: Optional[str] = None,
        page: Optional[int] = None,
        page_size: Optional[int] = None,
    ):
        """
        Use Process.export_text_analysis() instead.
        """
        response = self.__request_with_json_response(
            "get",
            f"/v1/textanalysis/projects/{project}/documentSources/{document_source}/processes/{process}/export",
            params={"annotationTypes": annotation_types, "page": page, "pageSize": page_size},
            headers={HEADER_ACCEPT: MEDIA_TYPE_APPLICATION_JSON},
        )
        return response["payload"]

    @experimental_api
    def _export_analysis_result_to_xmi(
        self,
        project: str,
        collection_name: str,
        document_name: str,
        document_id: str,
        process: Union[Process, str],
        annotation_types: str
    ) -> str:
        """
        HIGHLY EXPERIMENTAL API - may soon change or disappear.

        Use Process.export_text_analysis_to_cas() instead.
        """

        build_version = self.get_build_info()["specVersion"]
        if build_version.startswith("5."):
            raise OperationNotSupported(
                "Text analysis export is not supported for platform version 5.x, it is only supported from 6.x onwards."
            )

        process_name = self.__process_name(process)
        request_params = {"documentName": document_name}
        if annotation_types is not None:
            request_params["annotationTypes"] = annotation_types

        try:
            return str(
                self.__request_with_bytes_response(
                    "get",
                    f"/experimental/textanalysis/projects/{project}/documentCollections/{collection_name}"
                    f"/processes/{process_name}/textAnalysisResult",
                    headers={
                        HEADER_ACCEPT: MEDIA_TYPE_APPLICATION_XMI,
                    },
                    params=request_params,
                ),
                ENCODING_UTF_8,
            )

        except RequestException as e:
            if document_id is None:
                document_collection = process.project.get_document_collection(collection_name)
                # noinspection PyProtectedMember
                document_id = document_collection._get_document_identifier(document_name)
            # in HD 6 below version 6.7 the endpoint is called with identifiers instead
            return str(
                self.__request_with_bytes_response(
                    "get",
                    f"/experimental/textanalysis/projects/{project}/documentCollections/{collection_name}"
                    f"/documents/{document_id}/processes/{process_name}/exportTextAnalysisResult",
                    headers={
                        HEADER_ACCEPT: MEDIA_TYPE_APPLICATION_XMI,
                    },
                ),
                ENCODING_UTF_8,
            )


    @experimental_api
    def _export_analysis_result_typesystem(
            self,
            project: str,
            collection_name: str,
            document_name: str,
            process: Union[Process, str],
            document_id: Optional[str] = None
    ) -> str:
        """
        HIGHLY EXPERIMENTAL API - may soon change or disappear.
        """

        if self.get_build_info()["specVersion"].startswith("5."):
            raise OperationNotSupported(
                "Text analysis export is not supported for platform version 5.x, it is only supported from 6.x onwards."
            )

        process_name = self.__process_name(process)

        if document_id is None:
            return str(
                self.__request_with_bytes_response(
                    "get",
                    f"/experimental/textanalysis/projects/{project}/documentCollections/{collection_name}"
                    f"/processes/{process_name}/textAnalysisResultTypeSystem",
                    headers={HEADER_ACCEPT: MEDIA_TYPE_APPLICATION_XML},
                    params={"documentName": document_name}
                ),
                ENCODING_UTF_8,
            )

        return str(
            self.__request_with_bytes_response(
                "get",
                f"/experimental/textanalysis/projects/{project}/documentCollections/{collection_name}"
                f"/documents/{document_id}/processes/{process_name}/exportTextAnalysisResultTypeSystem",
                headers={HEADER_ACCEPT: MEDIA_TYPE_APPLICATION_XML},
            ),
            ENCODING_UTF_8,
        )

    @experimental_api
    def _analyse_text_xmi(
        self,
        project: str,
        pipeline: str,
        source: Union[IO, str, Path],
        language: Optional[str] = None,
        timeout: Optional[float] = None,
    ) -> str:
        """
        HIGHLY EXPERIMENTAL API - may soon change or disappear.

        Use Pipeline.analyse_text_to_cas() instead.
        """

        if isinstance(source, Path):
            with source.open("r", encoding=ENCODING_UTF_8) as file:
                source = file.read()

        data: IO = BytesIO(source.encode(ENCODING_UTF_8)) if isinstance(source, str) else source

        return str(
            self.__request_with_bytes_response(
                "post",
                f"/experimental/textanalysis/projects/{project}/pipelines/{pipeline}/analyzeTextToCas",
                data=data,
                params={"language": language},
                headers={
                    HEADER_CONTENT_TYPE: MEDIA_TYPE_TEXT_PLAIN_UTF8,
                    HEADER_ACCEPT: MEDIA_TYPE_APPLICATION_XMI,
                },
                timeout=timeout,
            ),
            ENCODING_UTF_8,
        )

    @experimental_api
    def _analyse_cas_to_cas(
        self,
        project: str,
        pipeline: str,
        source: Cas,
        language: Optional[str] = None,
        timeout: Optional[float] = None,
    ) -> str:
        """
        HIGHLY EXPERIMENTAL API - may soon change or disappear.

        Use Pipeline.analyse_cas_to_cas() instead.
        """

        return str(
            self.__request_with_bytes_response(
                "post",
                f"/experimental/textanalysis/projects/{project}/pipelines/{pipeline}/analyzeCasToCas",
                files={
                    "casFile": ("casFile", source.to_xmi(), MEDIA_TYPE_APPLICATION_XMI),
                    "typesystemFile": (
                        "typesystemFile",
                        source.typesystem.to_xml(),
                        MEDIA_TYPE_APPLICATION_XML,
                    ),
                },
                params={"language": language},
                headers={
                    HEADER_ACCEPT: MEDIA_TYPE_APPLICATION_XMI,
                },
                timeout=timeout,
            ),
            ENCODING_UTF_8,
        )

    @experimental_api
    def _collection_process_complete(self, project: str, pipeline: str) -> dict:
        """
        HIGHLY EXPERIMENTAL API - may soon change or disappear.

        Use Pipeline.collection_process_complete() instead.
        """
        response = self.__request_with_json_response(
            "post",
            f"/experimental/textanalysis/projects/{project}/pipelines/{pipeline}/collectionProcessComplete",
        )

        return response["payload"]

    @experimental_api
    def _get_pipeline_type_system(self, project: str, pipeline: str) -> str:
        """
        HIGHLY EXPERIMENTAL API - may soon change or disappear.

        Use Pipeline.get_type_system() instead.
        """

        return str(
            self.__request_with_bytes_response(
                "get",
                f"/experimental/textanalysis/projects/{project}/pipelines/{pipeline}/exportTypesystem",
                params={"annotationTypes": "*"},
                headers={HEADER_ACCEPT: MEDIA_TYPE_APPLICATION_XML},
            ),
            ENCODING_UTF_8,
        )

    @experimental_api
    def _list_pears(self, project: str) -> List[str]:
        """
        HIGHLY EXPERIMENTAL API - may soon change or disappear.

        Use Project.list_pears() instead.
        """
        response = self.__request_with_json_response(
            "get", f"/experimental/textanalysis/projects/{project}/pearComponents"
        )

        return response["payload"]

    @experimental_api
    def _delete_pear(self, project: str, pear_identifier: str) -> dict:
        """
        HIGHLY EXPERIMENTAL API - may soon change or disappear.

        Use Project.delete_pear() instead.
        """
        response = self.__request_with_json_response(
            "delete",
            f"/experimental/textanalysis/projects/{project}/pearComponents/{pear_identifier}",
        )

        return response["payload"]

    @experimental_api
    def _install_pear(self, project: str, file_or_path: Union[IO, Path, str]) -> str:
        """
        HIGHLY EXPERIMENTAL API - may soon change or disappear.

        Use Project.install_pear() instead.
        """

        if isinstance(file_or_path, str):
            file_or_path = Path(file_or_path)
        if isinstance(file_or_path, Path):
            file_or_path = open(file_or_path, "rb")

        if not file_or_path.name.endswith(".pear"):
            raise Exception(f"{file_or_path.name} was not of type '.pear'")

        response = self.__request_with_json_response(
            "post",
            f"/experimental/textanalysis/projects/{project}/pearComponents",
            files={"pearPackage": (file_or_path.name, file_or_path, "application/octet-stream")},
        )

        return response["payload"][0]

    @experimental_api
    def _get_default_pear_configuration(self, project: str, pear_identifier: str) -> dict:
        """
        HIGHLY EXPERIMENTAL API - may soon change or disappear.

        Use Pear.get_default_configuration() instead.
        """
        response = self.__request_with_json_response(
            "get", f"/experimental/textanalysis/projects/{project}/pearComponents/{pear_identifier}"
        )

        return response["payload"]

    @experimental_api
    def _list_processes(self, project: "Project") -> List[Process]:
        """
        HIGHLY EXPERIMENTAL API - may soon change or disappear.

        Use Project.list_processes() instead.
        """
        response = self.__request_with_json_response(
            "get", f"/experimental/textanalysis/projects/{project.name}/processes"
        )
        processes = []
        for item in response["payload"]:
            document_collection = project.get_document_collection(item["documentSourceName"])
            processes.append(document_collection.get_process(item["processName"]))
        return processes

    @experimental_api
    def _create_and_run_process(
        self,
        document_collection: DocumentCollection,
        process_name: str,
        pipeline: Union[str, Pipeline],
        process_type: Optional[str] = None,
        preceding_process_name: Optional[str] = None,
    ) -> dict:
        """
        HIGHLY EXPERIMENTAL API - may soon change or disappear.

        Use DocumentCollection.create_and_run_process() instead.
        """
        pipeline_name = self.__pipeline_name(pipeline)

        project = document_collection.project

        request_json = {
            "processName": process_name,
            "documentCollectionName": document_collection.name,
        }

        if process_type:
            request_json["processType"] = process_type

        if pipeline_name:
            request_json["pipelineName"] = pipeline_name

        if preceding_process_name:
            request_json["precedingProcessName"] = preceding_process_name

        response = self.__request_with_json_response(
            "post",
            f"/experimental/textanalysis/projects/{project.name}/processes",
            json=request_json,
        )

        return response["payload"]

    @experimental_api
    def _get_process(
        self,
        document_collection: DocumentCollection,
        process_name: str,
    ) -> Process:
        """
        HIGHLY EXPERIMENTAL API - may soon change or disappear.

        Use DocumentCollection.get_process() instead.
        """
        project = document_collection.project

        response = self.__request_with_json_response(
            "get",
            f"/experimental/textanalysis/projects/{project.name}/"
            f"documentSources/{document_collection.name}/processes/{process_name}",
        )

        process_details = response["payload"]

        preceding_process_name = None
        if "precedingProcessName" in process_details:
            preceding_process_name = process_details["precedingProcessName"]

        pipeline_name = None
        if "pipelineName" in process_details:
            pipeline_name = process_details["pipelineName"]

        return Process(
            project=project,
            name=process_details["processName"],
            pipeline_name=pipeline_name,
            document_source_name=process_details["documentSourceName"],
            preceding_process_name=preceding_process_name,
        )

    @experimental_api
    def _get_process_state(self, project: "Project", process: "Process") -> Process.ProcessState:
        """
        HIGHLY EXPERIMENTAL API - may soon change or disappear.

        Use Process.get_process_state() instead.
        """
        response = self.__request_with_json_response(
            "get",
            f"/experimental/textanalysis/projects/{project.name}/"
            f"documentSources/{process.document_source_name}/processes/{process.name}",
        )
        process_details = response["payload"]

        if "processedDocuments" in process_details:
            # todo: delete this if condition when v6 is released
            return Process.ProcessState(
                process=process,
                state=process_details.get("state"),
                processed_documents=process_details.get("processedDocuments"),
            )
        else:
            return Process.ProcessState(
                process=process,
                state=process_details.get("state"),
                number_of_total_documents=process_details.get("numberOfTotalDocuments"),
                number_of_successful_documents=process_details.get("numberOfSuccessfulDocuments"),
                number_of_unsuccessful_documents=process_details.get(
                    "numberOfUnsuccessfulDocuments"
                ),
                error_messages=process_details.get("errorMessages"),
                preceding_process_name=process_details.get("precedingProcessName"),
            )

    @experimental_api
    def _delete_process(
        self, project_name: str, process_name: str, document_source_name: str
    ) -> None:
        """
        HIGHLY EXPERIMENTAL API - may soon change or disappear.

        Use Process.delete() instead.
        """
        self.__request_with_json_response(
            "delete",
            f"/experimental/textanalysis/projects/{project_name}/"
            f"documentSources/{document_source_name}/processes/{process_name}",
        )
        return None

    @experimental_api
    def _reprocess(self, project_name: str, process_name: str, document_source_name: str) -> None:
        """
        HIGHLY EXPERIMENTAL API - may soon change or disappear.

        Use Process.rerun() instead.
        """
        self.__request_with_json_response(
            "post",
            f"/experimental/textanalysis/projects/{project_name}/"
            f"documentSources/{document_source_name}/processes/{process_name}/reprocess",
        )
        return None

    @experimental_api
    def _list_resources(self, project_name=None, pipeline_name=None) -> dict:
        """
        HIGHLY EXPERIMENTAL API - may soon change or disappear.

        Use {client, project, pipeline}.list_resources() instead.
        """
        endpoint = self.__get_resources_endpoint(pipeline_name, project_name)
        return self.__request_with_json_response("get", endpoint)["payload"]

    @experimental_api
    def _delete_resources(self, project_name=None, pipeline_name=None) -> None:
        """
        HIGHLY EXPERIMENTAL API - may soon change or disappear.

        Use {client, project, pipeline}.delete_resources() instead.
        """
        endpoint = self.__get_resources_endpoint(pipeline_name, project_name)
        self.__request_with_json_response("delete", endpoint)

    @experimental_api
    def _upload_resources(self, zip_file: IO, project_name=None, pipeline_name=None) -> dict:
        """
        HIGHLY EXPERIMENTAL API - may soon change or disappear.

        Use {client, project, pipeline}.upload_resources() instead.
        """

        response = self.__request_with_json_response(
            "post",
            self.__get_resources_endpoint(project_name=project_name, pipeline_name=pipeline_name),
            files={"resourcesFile": ("zip_file.name", zip_file, "application/zip")},
        )

        return response["payload"]

    @experimental_api
    def _download_resources(
        self, target_zip_path: Union[Path, str], project_name=None, pipeline_name=None
    ) -> None:
        """
        HIGHLY EXPERIMENTAL API - may soon change or disappear.

        Use {client, project, pipeline}.download_resources() instead.
        """
        if isinstance(target_zip_path, str):
            target_zip_path = Path(target_zip_path)

        target_zip_path.parent.mkdir(parents=True, exist_ok=True)
        zip_file = open(target_zip_path, "wb")
        response = self.__request_with_bytes_response(
            "get",
            self.__get_resources_endpoint(project_name=project_name, pipeline_name=pipeline_name),
            headers={HEADER_ACCEPT: MEDIA_TYPE_APPLICATION_ZIP},
        )
        zip_file.write(response)
        zip_file.close()

    @staticmethod
    def __handle_error(raw_response: requests.Response):
        """
        Reports as much information about an error as possible.

        The error information is potentially composed of two parts:
            First, there can be information in the status_code and reason of the raw_response for general HTTPErrors
            Second, the response might actually contain json with some information in the keys "message" or "errorMessages"
        """
        status_code = raw_response.status_code
        reason = raw_response.reason
        url = raw_response.url

        error_msg = ""
        if isinstance(reason, bytes):
            # We attempt to decode utf-8 first because some servers
            # choose to localize their reason strings. If the string
            # isn't utf-8, we fall back to iso-8859-1 for all other
            # encodings.
            try:
                reason = reason.decode("utf-8")
            except UnicodeDecodeError:
                reason = reason.decode("iso-8859-1")

        if 400 <= status_code < 500:
            error_msg = f"{status_code} Server Error: '{reason}' for url: '{url}'."

        elif 500 <= status_code < 600:
            error_msg = f"{status_code} Server Error: '{reason}' for url: '{url}'."

        try:
            response = raw_response.json()

            # Accessing an endpoint that is in the subdomain of the platform, but which does not exist,
            # returns a general servlet with a field "message"
            if "message" in response and response["message"] is not None:
                error_msg += f"\nPlatform error message is: '{response['message']}'"

            # Accessing an existing endpoint that has an error, returns its error in "errorMessages"
            if "errorMessages" in response and response["errorMessages"] is not None:
                error_msg += (
                    f"\nEndpoint error message is: '{', '.join(response['errorMessages'])}'"
                )
        except JSONDecodeError:
            pass

        raise RequestException(error_msg)

    @staticmethod
    def __process_name(process: Union[str, Process]):
        return process.name if isinstance(process, Process) else process

    @staticmethod
    def __pipeline_name(pipeline: Union[str, Pipeline]):
        return pipeline.name if isinstance(pipeline, Pipeline) else pipeline

    @staticmethod
    def __document_collection_name(document_collection: Union[str, DocumentCollection]):
        return (
            document_collection.name
            if isinstance(document_collection, DocumentCollection)
            else document_collection
        )

    @staticmethod
    def __get_resources_endpoint(pipeline_name, project_name):
        endpoint = "/experimental/textanalysis/"
        if project_name:
            endpoint += f"projects/{project_name}/"
            if pipeline_name:
                endpoint += f"pipelines/{pipeline_name}/"
        endpoint += "resources"
        return endpoint

    @staticmethod
    def _create_zip_io(source: Union[IO, Path, str], path_in_zip: Union[Path, str] = "") -> IO:

        if isinstance(source, (IO, BufferedReader)):
            return source

        if isinstance(source, str):
            source = Path(source)

        if not source.exists():
            raise Exception(f"{source} does not exist.")

        if zipfile.is_zipfile(source):
            if path_in_zip:
                raise Exception(
                    f"{source.name} is already a zip. Nesting the zip using path_in_zip is not supported."
                )
            return open(source, "rb")

        if isinstance(source, str):
            source = Path(source)
        if isinstance(path_in_zip, str):
            path_in_zip = Path(path_in_zip)

        zip_archive = BytesIO()
        with zipfile.ZipFile(zip_archive, "w", zipfile.ZIP_DEFLATED) as zip_file:
            if source.is_file():
                zip_file.write(filename=source, arcname=path_in_zip / source.name)

            elif source.is_dir():
                if not any(os.scandir(source)):
                    raise Exception(f"{source.name} is empty.")

                for dir_path, dir_names, file_names in os.walk(source):
                    for filename in file_names:
                        rel_path = Path(os.path.relpath(dir_path, source))
                        arcname = path_in_zip / rel_path / filename
                        filepath = Path(dir_path) / Path(filename)
                        zip_file.write(filename=filepath, arcname=arcname)

        zip_archive.seek(0)
        return zip_archive

    @experimental_api
    def _upsert_analysis_result_for_document(
        self,
        project_name,
        process_name,
        document_collection_name,
        source,
        document_name,
        mime_type,
        typesystem,
        overwrite,
    ):
        """
        HIGHLY EXPERIMENTAL API - may soon change or disappear.

        Use {process}.import_text_analysis_result() instead.
        """
        # use default name because requests library requires one
        filename = "text_analysis_result"

        files = self._create_cas_file_request_parts(
            "casFile", filename, source, mime_type, typesystem
        )

        method = "post"
        if overwrite:
            method = "put"

        self.__request_with_json_response(
            method,
            f"/experimental/textanalysis/projects/{project_name}/documentCollections/{document_collection_name}/processes/{process_name}/textAnalysisResult",
            files=files,
            params={"documentName": document_name},
        )

    @staticmethod
    def _create_cas_file_request_parts(file_param_name, filename, source, mime_type, typesystem):
        if isinstance(source, Cas):
            if typesystem is None:
                typesystem = source.typesystem
            source = source.to_xmi()
            mime_type = MEDIA_TYPE_APPLICATION_XMI
        else:
            if mime_type is None or mime_type not in MEDIA_TYPES_CAS:
                raise Exception(
                    "Provide a mime_type for your CAS file, valid types are: "
                    + ",".join(MEDIA_TYPES_CAS)
                )
            if typesystem is None and mime_type in MEDIA_TYPES_CAS_NEEDS_TS:
                raise Exception("Provide a typesystem with your file or use a CAS object")
            if isinstance(source, Path):
                with source.open("rb") as binary_file:
                    source = BytesIO(binary_file.read())
        files = {file_param_name: (filename, source, mime_type)}
        if typesystem is not None:
            files["typesystemFile"] = (
                "typesystem.xml",
                typesystem.to_xml(),
                MEDIA_TYPE_APPLICATION_XML,
            )

        return files

    @experimental_api
    def _evaluate(
        self,
        project: Project,
        comparison_process: Process,
        reference_process: Process,
        process_name: str,
        evaluation_configurations: List["EvaluationConfiguration"],
        number_of_pipeline_instances: int,
    ) -> Process:
        """
        HIGHLY EXPERIMENTAL API - may soon change or disappear.

        Use {process}.evaluate_against() instead.
        """
        creation_response = self.__request_with_json_response(
            "post",
            f"/experimental/textanalysis/projects/{project.name}/documentCollections/{comparison_process.document_source_name}/evaluationProcesses",
            params={
                "comparisonProcessName": comparison_process.name,
                "referenceProcessName": reference_process.name,
                "processName": process_name,
                "numberOfPipelineInstances": number_of_pipeline_instances,
                "referenceDocumentCollectionName": reference_process.document_source_name,
            },
            json=[vars(evaluation_configuration) for evaluation_configuration in evaluation_configurations],
            headers={
                HEADER_CONTENT_TYPE: MEDIA_TYPE_APPLICATION_JSON,
                HEADER_ACCEPT: MEDIA_TYPE_APPLICATION_JSON,
            },
        )
        if creation_response["errorMessages"]:
            raise Exception(
                f"Error during evaluation process creation {creation_response['errorMessages']}"
            )
        self._ensure_process_created(project, process_name)

        return Process(
            project=project,
            name=process_name,
            document_source_name=comparison_process.document_source_name,
        )

    def _ensure_process_created(self, project: Project, process_name: str):
        processes = self._list_processes(project)
        total_time_slept = 0
        while all(p.name != process_name for p in processes):
            if total_time_slept > self._polling_timeout:
                raise OperationTimeoutError(
                    f"Process not found for ${total_time_slept}"
                )
            sleep(self._poll_delay)
            total_time_slept += self._poll_delay
            processes = self._list_processes(project)

    @experimental_api
    def _rename_process(
            self,
            process: Process,
            new_name: str) -> Process:
        """
        HIGHLY EXPERIMENTAL API - may soon change or disappear.

        Use {process}.rename() instead.
        """

        self.__request_with_json_response(
            "post",
            f"/experimental/textanalysis/projects/{process.project.name}/documentCollections/{process.document_source_name}/processes/{process.name}",
            data=new_name,
            headers={
                HEADER_CONTENT_TYPE: MEDIA_TYPE_TEXT_PLAIN_UTF8,
                HEADER_ACCEPT: MEDIA_TYPE_APPLICATION_JSON
            }
        )
        process.name = new_name
        return process

    @staticmethod
    def _is_higher_equal_version(version: str, compare_major: int, compare_minor: int) -> bool:
        version_parts = version.split(".")
        major = int(version_parts[0])
<<<<<<< HEAD
        return major > compare_major or (
                major == compare_major and int(version_parts[1]) >= compare_minor
        )
=======
        return major > compare_major or (major == compare_major and int(version_parts[1]) >= compare_minor)
>>>>>>> e0b2a07a
<|MERGE_RESOLUTION|>--- conflicted
+++ resolved
@@ -3168,10 +3168,4 @@
     def _is_higher_equal_version(version: str, compare_major: int, compare_minor: int) -> bool:
         version_parts = version.split(".")
         major = int(version_parts[0])
-<<<<<<< HEAD
-        return major > compare_major or (
-                major == compare_major and int(version_parts[1]) >= compare_minor
-        )
-=======
-        return major > compare_major or (major == compare_major and int(version_parts[1]) >= compare_minor)
->>>>>>> e0b2a07a
+        return major > compare_major or (major == compare_major and int(version_parts[1]) >= compare_minor)