--- conflicted
+++ resolved
@@ -2554,11 +2554,7 @@
         Use DocumentCollection.import_document() instead.
         """
 
-<<<<<<< HEAD
-        def fetch_filename(src: Union[Path, IO, str], filename: str) -> str:
-=======
         def fetch_filename(src: Union[Cas, Path, IO, str], filename: Optional[str] = None) -> str:
->>>>>>> c060e1c1
             if filename is not None and not isinstance(src, dict):
                 return filename
             
@@ -2620,7 +2616,6 @@
         
         files = self.create_import_files(source, mime_type, filename, typesystem)
 
-<<<<<<< HEAD
         if meta_data is None:
             response = self.__request_with_json_response(
                 "post",
@@ -2634,13 +2629,6 @@
                 files=files,
                 params=meta_data
             )
-=======
-        response = self.__request_with_json_response(
-            "post",
-            f"/v1/importer/projects/{project}/documentCollections/{collection_name}/documents",
-            files=files,
-        )
->>>>>>> c060e1c1
 
         # When a multi-document file format is uploaded (e.g. SolrXML), we get an array as a result, otherwise we get
         # an object. To have a uniform API we wrap the object in an array so we always get an array as a result.
@@ -2648,29 +2636,6 @@
             return response["payload"]
         else:
             return [response["payload"]]
-<<<<<<< HEAD
-
-    def create_import_files(self, source: Union[Cas, Path, IO, str, dict], mime_type: str, filename: str, typesystem: Optional["TypeSystem"] = None) -> dict:
-        if mime_type in MEDIA_TYPES_CAS:
-            files = self._create_cas_file_request_parts(
-                "documentFile", filename, source, mime_type, typesystem
-            )
-        else:
-            if isinstance(source, Path):
-                if mime_type == MEDIA_TYPE_TEXT_PLAIN:
-                    with source.open("r", encoding=ENCODING_UTF_8) as text_file:
-                        source = text_file.read()
-                else:
-                    with source.open("rb") as binary_file:
-                        source = BytesIO(binary_file.read())
-            elif isinstance(source, dict) and mime_type == MEDIA_TYPE_APPLICATION_JSON:
-                source = json.dumps(source)
-            data: IO = BytesIO(source.encode(ENCODING_UTF_8)) if isinstance(source, str) else source
-
-            files = {"documentFile": (filename, data, mime_type)}
-        return files
-=======
->>>>>>> c060e1c1
 
     def create_import_files(self, source: Union[Cas, Path, IO, str, dict], mime_type: str, filename: str, typesystem: Optional["TypeSystem"] = None) -> dict:
         if mime_type in MEDIA_TYPES_CAS:
