#
# Copyright (c) 2023 Averbis GmbH.
#
# This file is part of Averbis Python API.
# See https://www.averbis.com for further info.
#
# Licensed under the Apache License, Version 2.0 (the "License");
# you may not use this file except in compliance with the License.
# You may obtain a copy of the License at
#
#     http://www.apache.org/licenses/LICENSE-2.0
#
# Unless required by applicable law or agreed to in writing, software
# distributed under the License is distributed on an "AS IS" BASIS,
# WITHOUT WARRANTIES OR CONDITIONS OF ANY KIND, either express or implied.
# See the License for the specific language governing permissions and
# limitations under the License.
#
#
<<<<<<< HEAD
from .core import Client, Project, Pipeline, Result, Terminology, DocumentCollection, Pear, Process, \
    EvaluationConfiguration, ResourceContainer, ExtendedRequestException
=======
from .core import (
    Client,
    Project,
    Pipeline,
    Result,
    Terminology,
    DocumentCollection,
    Pear,
    Process,
    EvaluationConfiguration,
    ResourceContainer,
)
>>>>>>> ac9f52db

__all__ = [
    "Client",
    "Project",
    "Pipeline",
    "Result",
    "Terminology",
    "EvaluationConfiguration",
    "DocumentCollection",
    "Pear",
    "Process",
    "ResourceContainer",
<<<<<<< HEAD
    "ExtendedRequestException",
=======
>>>>>>> ac9f52db
]<|MERGE_RESOLUTION|>--- conflicted
+++ resolved
@@ -17,10 +17,6 @@
 # limitations under the License.
 #
 #
-<<<<<<< HEAD
-from .core import Client, Project, Pipeline, Result, Terminology, DocumentCollection, Pear, Process, \
-    EvaluationConfiguration, ResourceContainer, ExtendedRequestException
-=======
 from .core import (
     Client,
     Project,
@@ -32,8 +28,8 @@
     Process,
     EvaluationConfiguration,
     ResourceContainer,
+    ExtendedRequestException,
 )
->>>>>>> ac9f52db
 
 __all__ = [
     "Client",
@@ -46,8 +42,5 @@
     "Pear",
     "Process",
     "ResourceContainer",
-<<<<<<< HEAD
     "ExtendedRequestException",
-=======
->>>>>>> ac9f52db
 ]